--- conflicted
+++ resolved
@@ -3,13 +3,7 @@
   "version": "1.0.1",
   "description": "Simple script for dealing with Merkle distribution contracts and proofs hosted on IPFS",
   "dependencies": {
-<<<<<<< HEAD
-    "@uma/core": "^2.0.1",
-=======
-    "@types/commander": "^2.12.2",
-    "@types/node-fetch": "^2.5.8",
     "@uma/core": "^2.1.0",
->>>>>>> 67ccf754
     "chai": "^4.3.0",
     "commander": "^7.1.0",
     "ethers": "^5.0.31",
