--- conflicted
+++ resolved
@@ -9,8 +9,7 @@
    * @param {Object} optimisticOracleClient Module used to query OO information on-chain.
    * @param {Object} gasEstimator Module used to estimate optimal gas price with which to send txns.
    * @param {String} account Ethereum account from which to send txns.
-<<<<<<< HEAD
-   * @param {Object} defaultPriceFeedConfig Default configuration to construct all price feed objects.
+   * @param {Object} commonPriceFeedConfig Default configuration to construct all price feed objects.
    * @param {Object} [optimisticOracleProposerConfig] Contains fields with which constructor will attempt to override defaults.
    */
   constructor({
@@ -18,15 +17,9 @@
     optimisticOracleClient,
     gasEstimator,
     account,
-    defaultPriceFeedConfig,
+    commonPriceFeedConfig,
     optimisticOracleProposerConfig
   }) {
-=======
-   * @param {Object} commonPriceFeedConfig Default configuration to construct all price feed objects.
-   * @param {Object} [ooProposerConfig] Contains fields with which constructor will attempt to override defaults.
-   */
-  constructor({ logger, optimisticOracleClient, gasEstimator, account, commonPriceFeedConfig, ooProposerConfig }) {
->>>>>>> 3a342da1
     this.logger = logger;
     this.account = account;
     this.optimisticOracleClient = optimisticOracleClient;
@@ -272,11 +265,26 @@
       return;
     }
 
-    // If proposal price is not equal to the dispute price, then prepare dispute
-    // TODO: Implement dispute buffer feature to only dispute if proposal and dispute price
-    // differ using some margin of error. For example, we could define a variable `proposalErrorPrecision`
-    // and set it to 5, to only send disputes if prices differ after rounding to 5 decimals of precision.
-    let isPriceDisputable = !this.toBN(disputePrice).eq(this.toBN(proposalPrice));
+    // Return true if `_baselinePrice` * (1 - error %) <= `_testPrice` <= `_baselinePrice` * (1 + error %)
+    // else false.
+    const _comparePricesWithErrorMargin = (_baselinePrice, _testPrice) => {
+      // Note: BN.js does not perform math on decimals, so we will convert the %'s to Wei and back.
+      const lowerMargin = _baselinePrice
+        .mul(this.toBN(this.toWei((1 - this.disputePriceErrorPercent).toString())))
+        .div(this.toBN(this.toWei("1")));
+      const upperMargin = _baselinePrice
+        .mul(this.toBN(this.toWei((1 + this.disputePriceErrorPercent).toString())))
+        .div(this.toBN(this.toWei("1")));
+      return _testPrice.gte(lowerMargin) && _testPrice.lte(upperMargin);
+    };
+
+    // If proposal price is not equal to the dispute price within margin of error, then
+    // prepare dispute. Basically we're assuming that the `disputePrice` is the baseline
+    // price.
+    let isPriceDisputable = !_comparePricesWithErrorMargin(
+      this.toBN(disputePrice.toString()),
+      this.toBN(proposalPrice.toString())
+    );
     if (isPriceDisputable) {
       // Create the transaction.
       const dispute = this.optimisticOracleContract.methods.disputePrice(
@@ -315,9 +323,10 @@
         at: "OptimisticOracleProposer#sendDisputes",
         message: "Disputing proposal",
         priceRequest,
+        proposalPrice,
         disputeBond,
-        proposalPrice,
         disputePrice,
+        allowedError: this.disputePriceErrorPercent,
         txnConfig
       });
 
@@ -348,8 +357,10 @@
         at: "OptimisticOracleProposer#sendDisputes",
         message: "Disputed proposal!⛑",
         priceRequest,
+        proposalPrice,
+        disputePrice,
         disputeBond,
-        disputePrice,
+        allowedError: this.disputePriceErrorPercent,
         txnConfig,
         disputeResult: logResult
       });
@@ -396,7 +407,6 @@
       txnConfig
     });
 
-<<<<<<< HEAD
     // Send the transaction or report failure.
     let receipt;
     try {
@@ -409,137 +419,6 @@
         error
       });
       return;
-=======
-    for (let priceRequest of this.optimisticOracleClient.getUndisputedProposals()) {
-      // Get proposal price
-      let proposalPrice = priceRequest.proposedPrice;
-
-      // Create pricefeed for identifier
-      const priceFeed = await this._createOrGetCachedPriceFeed(priceRequest.identifier);
-
-      // Pricefeed is either constructed correctly or is null.
-      if (!priceFeed) {
-        this.logger.error({
-          at: "OptimisticOracleProposer#sendDisputes",
-          message: "Failed to construct a PriceFeed for price request",
-          priceRequest
-        });
-        continue;
-      }
-
-      // With pricefeed successfully constructed, confirm the proposal price
-      await priceFeed.update();
-      let disputePrice;
-      try {
-        disputePrice = (await priceFeed.getHistoricalPrice(priceRequest.timestamp)).toString();
-      } catch (error) {
-        this.logger.error({
-          at: "OptimisticOracleProposer#sendDisputes",
-          message: "Failed to query historical price for price request",
-          disputePrice,
-          error
-        });
-        continue;
-      }
-
-      // Return true if `_baselinePrice` * (1 - error %) <= `_testPrice` <= `_baselinePrice` * (1 + error %)
-      // else false.
-      const _comparePricesWithErrorMargin = (_baselinePrice, _testPrice) => {
-        // Note: BN.js does not perform math on decimals, so we will convert the %'s to Wei and back.
-        const lowerMargin = _baselinePrice
-          .mul(this.toBN(this.toWei((1 - this.disputePriceErrorPercent).toString())))
-          .div(this.toBN(this.toWei("1")));
-        const upperMargin = _baselinePrice
-          .mul(this.toBN(this.toWei((1 + this.disputePriceErrorPercent).toString())))
-          .div(this.toBN(this.toWei("1")));
-        return _testPrice.gte(lowerMargin) && _testPrice.lte(upperMargin);
-      };
-
-      // If proposal price is not equal to the dispute price within margin of error, then
-      // prepare dispute. Basically we're assuming that the `disputePrice` is the baseline
-      // price.
-      let isPriceDisputable = !_comparePricesWithErrorMargin(
-        this.toBN(disputePrice.toString()),
-        this.toBN(proposalPrice.toString())
-      );
-      if (isPriceDisputable) {
-        // Create the transaction.
-        const dispute = this.ooContract.methods.disputePrice(
-          priceRequest.requester,
-          this.utf8ToHex(priceRequest.identifier),
-          priceRequest.timestamp,
-          priceRequest.ancillaryData
-        );
-
-        // Simple version of inventory management: simulate the transaction and assume that if it fails,
-        // the caller didn't have enough collateral.
-        let disputeBond, gasEstimation;
-        try {
-          [disputeBond, gasEstimation] = await Promise.all([
-            dispute.call({ from: this.account }),
-            dispute.estimateGas({ from: this.account })
-          ]);
-        } catch (error) {
-          this.logger.error({
-            at: "OptimisticOracleProposer#sendDisputes",
-            message: "Cannot dispute price: not enough collateral (or large enough approval)✋",
-            proposer: this.account,
-            disputeBond,
-            priceRequest,
-            error
-          });
-          continue;
-        }
-        const txnConfig = {
-          from: this.account,
-          gas: Math.min(Math.floor(gasEstimation * this.GAS_LIMIT_BUFFER), this.txnGasLimit),
-          gasPrice: this.gasEstimator.getCurrentFastPrice()
-        };
-
-        this.logger.debug({
-          at: "OptimisticOracleProposer#sendDisputes",
-          message: "Disputing proposal",
-          priceRequest,
-          proposalPrice: proposalPrice.toString(),
-          disputePrice: disputePrice.toString(),
-          allowedError: this.disputePriceErrorPercent,
-          txnConfig
-        });
-
-        // Send the transaction or report failure.
-        let receipt;
-        try {
-          receipt = await dispute.send(txnConfig);
-        } catch (error) {
-          this.logger.error({
-            at: "OptimisticOracleProposer#sendDisputes",
-            message: "Failed to dispute proposal🚨",
-            error
-          });
-          continue;
-        }
-        const logResult = {
-          tx: receipt.transactionHash,
-          requester: receipt.events.DisputePrice.returnValues.requester,
-          proposer: receipt.events.DisputePrice.returnValues.proposer,
-          disputer: receipt.events.DisputePrice.returnValues.disputer,
-          identifier: this.hexToUtf8(receipt.events.DisputePrice.returnValues.identifier),
-          ancillaryData: receipt.events.DisputePrice.returnValues.ancillaryData,
-          timestamp: receipt.events.DisputePrice.returnValues.timestamp,
-          proposedPrice: receipt.events.DisputePrice.returnValues.proposedPrice
-        };
-        this.logger.info({
-          at: "OptimisticOracleProposer#sendDisputes",
-          message: "Disputed proposal!⛑",
-          priceRequest,
-          proposalPrice: proposalPrice.toString(),
-          disputePrice: disputePrice.toString(),
-          allowedError: this.disputePriceErrorPercent,
-          txnConfig,
-          disputeResult: logResult
-        });
-      }
->>>>>>> 3a342da1
     }
     const logResult = {
       tx: receipt.transactionHash,
