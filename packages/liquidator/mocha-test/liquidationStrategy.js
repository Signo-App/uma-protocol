const Web3 = require("web3");
const assert = require("assert");
const Events = require("events");

const { toBN, BN } = Web3.utils;
const Strategy = require("../src/liquidationStrategy");

const events = new Events();
describe("LiquidatorStrategy", () => {
  it("should init", () => {
    // Default config without WDF activated:
    const config = {
      minSponsorSize: 10
    };
    let strat = Strategy(config, { toBN, BN });
    assert(strat);

    // Activating WDF:
    strat = Strategy(
      {
        defenseActivationPercent: 50,
        withdrawLiveness: 1000,
        minSponsorSize: 10
      },
      { toBN, BN }
    );
    assert(strat);
  });
  it("withdrawProgressPercent", () => {
    const config = {
      minSponsorSize: 10
    };
    let strat = Strategy(config, { toBN, BN });

    let result = strat.utils.withdrawProgressPercent(100, 100, 101);
    assert.equal(result, 100);

    result = strat.utils.withdrawProgressPercent(100, 100, 0);
    assert.equal(result, 0);

    result = strat.utils.withdrawProgressPercent(100, 100, 1);
    // comparing floats
    assert.equal(result.toFixed(2), "1.00");

    result = strat.utils.withdrawProgressPercent(1000, 1000, 1);
    assert.equal(result.toFixed(2), "0.10");

    result = strat.utils.withdrawProgressPercent(1000, 1000, 500);
    assert.equal(result.toFixed(2), "50.00");

    result = strat.utils.withdrawProgressPercent(1000, 2000, 1500);
    assert.equal(result.toFixed(2), "50.00");
  });
  it("hasWithdrawRequestPending", () => {
    const config = {
      minSponsorSize: 10
    };
    let strat = Strategy(config, { toBN, BN });

    // Withdraw pending
    let result = strat.utils.hasWithdrawRequestPending({
      position: { withdrawalRequestPassTimestamp: 11 },
      currentBlockTime: 10
    });
    assert(result);
    // No withdraw pending
    result = strat.utils.hasWithdrawRequestPending({
      position: { withdrawalRequestPassTimestamp: 0 },
      currentBlockTime: 10
    });
    assert(!result);
    // Withdraw expired
    result = strat.utils.hasWithdrawRequestPending({
      position: { withdrawalRequestPassTimestamp: 9 },
      currentBlockTime: 10
    });
    assert(!result);
  });
  it("passedDefenseActivationPercent", () => {
    let config = {
      minSponsorSize: 10,
      defenseActivationPercent: 80,
      withdrawLiveness: 100
    };
    let strat = Strategy(config, { toBN, BN });

    // Withdrawal request expires at 1000, liveness = 100,
    // current block = 900, defense activation = 0%
    // ==> FALSE
    let result = strat.utils.passedDefenseActivationPercent({
      position: { withdrawalRequestPassTimestamp: 1000 },
      currentBlockTime: 900
    });
    assert(!result);
    // current block = 950, defense activation = 50%
    // ==> FALSE
    result = strat.utils.passedDefenseActivationPercent({
      position: { withdrawalRequestPassTimestamp: 1000 },
      currentBlockTime: 950
    });
    assert(!result);
    // current block = 980, defense activation = 80%
    // ==> TRUE
    result = strat.utils.passedDefenseActivationPercent({
      position: { withdrawalRequestPassTimestamp: 1000 },
      currentBlockTime: 980
    });
    assert(result);
  });
  it("createLiquidationParams", () => {
    const config = {
      minSponsorSize: 10
    };
    let strat = Strategy(config, { toBN, BN });
    const params = {
      sponsor: "0x1234",
      maxCollateralPerToken: "1",
      tokensToLiquidate: "1000",
      currentBlockTime: 100
    };
    let result = strat.utils.createLiquidationParams(params);
    assert(result.length);
    assert.equal(result[0], params.sponsor);
    assert.equal(result[1].rawValue, "0");
    assert.equal(result[2].rawValue, params.maxCollateralPerToken);
    assert.equal(result[3].rawValue, params.tokensToLiquidate);
    // current blocktime=100 plus default liquidationDeadline=300
    assert.equal(result[4], 400);
  });
  it("calculateTokensToLiquidate", () => {
    const config = {
      minSponsorSize: 10,
      defenseActivationPercent: 50,
      withdrawLiveness: 1000
    };
    let strat = Strategy(config, { toBN, BN });
    let result = strat.utils.calculateTokensToLiquidate({
      syntheticTokenBalance: 100,
      positionTokens: 10,
      maxTokensToLiquidateWei: "1000"
    });
    // should respect position size
    assert.equal(result.toString(), "10");

<<<<<<< HEAD
=======
    strat = Strategy(
      {
        ...config,
        whaleDefenseFundWei: "95"
      },
      { toBN, BN }
    );
    result = strat.utils.calculateTokensToLiquidate({
      syntheticTokenBalance: 100,
      positionTokens: 10,
      whaleDefenseFundWei: 95,
      maxTokensToLiquidateWei: "1000",
      withdrawRequestPending: true
    });
    // should respect financialContract min sponsor size
    assert.equal(result.toString(), "0");

    // If you set `withdrawRequestPending` to false, then the `whaleDefenseFundWei` is ignored
    // and the max balance is used (taking into consideration min sponsor size)
    result = strat.utils.calculateTokensToLiquidate({
      syntheticTokenBalance: 100,
      positionTokens: 10,
      whaleDefenseFundWei: 95,
      maxTokensToLiquidateWei: "1000",
      withdrawRequestPending: false
    });
    assert.equal(result.toString(), "10");

    strat = Strategy(
      {
        ...config,
        whaleDefenseFundWei: "60"
      },
      { toBN, BN }
    );

    result = strat.utils.calculateTokensToLiquidate({
      syntheticTokenBalance: 100,
      positionTokens: 50,
      whaleDefenseFundWei: 60,
      maxTokensToLiquidateWei: "1000",
      withdrawRequestPending: true
    });
    // should respsect wdf reserve value
    assert.equal(result.toString(), "40");

>>>>>>> 253faf0a
    result = strat.utils.calculateTokensToLiquidate({
      syntheticTokenBalance: 8,
      positionTokens: 10,
      maxTokensToLiquidateWei: "1000"
    });
<<<<<<< HEAD
    // should respect emp min sponsor size
=======
    // should respsect financialContract min sponsor size
>>>>>>> 253faf0a
    assert.equal(result.toString(), "0");

    strat = Strategy(
      {
        ...config,
        minSponsorSize: 900
      },
      { toBN, BN }
    );
    result = strat.utils.calculateTokensToLiquidate({
      syntheticTokenBalance: 100,
      positionTokens: 1000,
      maxTokensToLiquidateWei: "1000"
    });
    // should respect our balance
    assert.equal(result.toString(), "100");

    strat = Strategy(
      {
        ...config,
        minSponsorSize: 100
      },
      { toBN, BN }
    );
    result = strat.utils.calculateTokensToLiquidate({
      syntheticTokenBalance: 100,
      positionTokens: 101,
      maxTokensToLiquidateWei: "1000"
    });
    // should respsect empminsponsor size
    assert.equal(result.toString(), "1");

    result = strat.utils.calculateTokensToLiquidate({
      syntheticTokenBalance: 1000,
      positionTokens: 10000,
      maxTokensToLiquidateWei: "100"
    });
    // should respect max to liquidate
    assert.equal(result.toString(), "100");

    result = strat.utils.calculateTokensToLiquidate({
      syntheticTokenBalance: 100,
      positionTokens: 0,
      maxTokensToLiquidateWei: "1000"
    });
    // position has 0 tokens, no error thrown
    assert.equal(result.toString(), "0");
  });
  it("canLiquidateMinimum", () => {
    const config = {
      minSponsorSize: "10"
    };
    let strat = Strategy(config, { toBN, BN });
    // Balance > minimum && (position.numTokens - minimum >= minimum)
    let result = strat.utils.canLiquidateMinimum({
      position: { numTokens: "20" },
      syntheticTokenBalance: "11"
    });
    assert(result);
    // Balance > minimum && !(position.numTokens - minimum >= minimum)
    result = strat.utils.canLiquidateMinimum({
      position: { numTokens: "19" },
      syntheticTokenBalance: "11"
    });
    assert(!result);
    // Balance < minimum
    result = strat.utils.canLiquidateMinimum({
      position: { numTokens: "20" },
      syntheticTokenBalance: "9"
    });
    assert(!result);
  });
  it("canLiquidateFully", () => {
    const config = {
      minSponsorSize: "10"
    };
    let strat = Strategy(config, { toBN, BN });
    // Balance >= position size
    let result = strat.utils.canLiquidateFully({
      position: { numTokens: "20" },
      syntheticTokenBalance: "20"
    });
    assert(result);
    result = strat.utils.canLiquidateFully({
      position: { numTokens: "19" },
      syntheticTokenBalance: "20"
    });
    assert(result);
    // Balance < position size
    result = strat.utils.canLiquidateFully({
      position: { numTokens: "21" },
      syntheticTokenBalance: "20"
    });
    assert(!result);
  });
  it("processPosition", () => {
    let config = {
      minSponsorSize: 10
    };
    let strat = Strategy(config, { toBN, BN });
    let position = {
      numTokens: "10000",
      sponsor: "0x1234"
    };
    let positionWithPendingWithdrawal = {
      ...position,
      withdrawalRequestPassTimestamp: 1000
    };
    let result;

    // Cases where WDF is not active:
    // - Always liquidate using fully balance
    result = strat.processPosition({
      position,
      syntheticTokenBalance: "100",
      currentBlockTime: 500,
      maxCollateralPerToken: "0"
    });
    assert.equal(result[3].rawValue, "100");
    result = strat.processPosition({
      position: positionWithPendingWithdrawal,
      syntheticTokenBalance: "100",
      currentBlockTime: 500,
      maxCollateralPerToken: "0"
    });
    assert.equal(result[3].rawValue, "100");

    // Cases where WDF is active:
    config = {
      defenseActivationPercent: 50,
      withdrawLiveness: 1000,
      minSponsorSize: 10
    };
    strat = Strategy(config, { toBN, BN }, (...args) => events.emit("log", ...args));
    // - No pending withdrawal
    //    - Liquidate using full balance
    result = strat.processPosition({
      position,
      syntheticTokenBalance: "100",
      currentBlockTime: 500,
      maxCollateralPerToken: "0"
    });
    assert.equal(result[3].rawValue, "100");
    // - Pending withdrawal:
    //    - Can liquidate full position
    result = strat.processPosition({
      position: positionWithPendingWithdrawal,
      syntheticTokenBalance: "10000",
      currentBlockTime: 500,
<<<<<<< HEAD
      maxCollateralPerToken: "0"
=======
      financialContractMinSponsorSize: 10,
      maxCollateralPerToken: "0",
      maxTokensToLiquidateWei: "100"
>>>>>>> 253faf0a
    });
    assert.equal(result[3].rawValue, position.numTokens);
    //    - Cannot liquidate full position, not passed WDF activation %
    result = strat.processPosition({
<<<<<<< HEAD
      position: positionWithPendingWithdrawal,
      syntheticTokenBalance: "1000",
      currentBlockTime: 400,
      maxCollateralPerToken: "0"
    });
    assert(!result);
    //    - Cannot liquidate full position, passed WDF activation %
    //      Note: This should log a WDF alert
    const eventlist = [];
    events.on("log", (severity, data) => {
      // listen for WDF alert logs
      assert(data.message.includes("extending withdraw deadline"));
      eventlist.push({ severity, data });
    });
    result = strat.processPosition({
      position: positionWithPendingWithdrawal,
      syntheticTokenBalance: "1000",
=======
      position,
      financialContractMinSponsorSize: "10",
      syntheticTokenBalance: parseInt(position.numTokens) * 10,
>>>>>>> 253faf0a
      currentBlockTime: 500,
      maxCollateralPerToken: "0"
    });
    assert.equal(eventlist.length, 1);
    assert.equal(result[3].rawValue, config.minSponsorSize);
    events.removeAllListeners("log");
    //    - Cannot liquidate full position, passed WDF activation %, can't liquidate min
    result = strat.processPosition({
      position: positionWithPendingWithdrawal,
      syntheticTokenBalance: "9",
      currentBlockTime: 500,
      maxCollateralPerToken: "0"
    });
    assert(!result);

    // Edge cases:
    // - Respects maxTokensToLiquidateWei
    result = strat.processPosition({
<<<<<<< HEAD
      position: positionWithPendingWithdrawal,
      syntheticTokenBalance: parseInt(position.numTokens),
=======
      position,
      financialContractMinSponsorSize: "10",
      syntheticTokenBalance: "0",
>>>>>>> 253faf0a
      currentBlockTime: 500,
      empMinSponsorSize: 10,
      maxCollateralPerToken: "0",
      maxTokensToLiquidateWei: "100"
    });
    assert.equal(result[3].rawValue, "100");
  });
});<|MERGE_RESOLUTION|>--- conflicted
+++ resolved
@@ -142,8 +142,6 @@
     // should respect position size
     assert.equal(result.toString(), "10");
 
-<<<<<<< HEAD
-=======
     strat = Strategy(
       {
         ...config,
@@ -190,17 +188,12 @@
     // should respsect wdf reserve value
     assert.equal(result.toString(), "40");
 
->>>>>>> 253faf0a
     result = strat.utils.calculateTokensToLiquidate({
       syntheticTokenBalance: 8,
       positionTokens: 10,
       maxTokensToLiquidateWei: "1000"
     });
-<<<<<<< HEAD
-    // should respect emp min sponsor size
-=======
     // should respsect financialContract min sponsor size
->>>>>>> 253faf0a
     assert.equal(result.toString(), "0");
 
     strat = Strategy(
@@ -350,40 +343,16 @@
       position: positionWithPendingWithdrawal,
       syntheticTokenBalance: "10000",
       currentBlockTime: 500,
-<<<<<<< HEAD
-      maxCollateralPerToken: "0"
-=======
       financialContractMinSponsorSize: 10,
       maxCollateralPerToken: "0",
       maxTokensToLiquidateWei: "100"
->>>>>>> 253faf0a
     });
     assert.equal(result[3].rawValue, position.numTokens);
     //    - Cannot liquidate full position, not passed WDF activation %
     result = strat.processPosition({
-<<<<<<< HEAD
-      position: positionWithPendingWithdrawal,
-      syntheticTokenBalance: "1000",
-      currentBlockTime: 400,
-      maxCollateralPerToken: "0"
-    });
-    assert(!result);
-    //    - Cannot liquidate full position, passed WDF activation %
-    //      Note: This should log a WDF alert
-    const eventlist = [];
-    events.on("log", (severity, data) => {
-      // listen for WDF alert logs
-      assert(data.message.includes("extending withdraw deadline"));
-      eventlist.push({ severity, data });
-    });
-    result = strat.processPosition({
-      position: positionWithPendingWithdrawal,
-      syntheticTokenBalance: "1000",
-=======
       position,
       financialContractMinSponsorSize: "10",
       syntheticTokenBalance: parseInt(position.numTokens) * 10,
->>>>>>> 253faf0a
       currentBlockTime: 500,
       maxCollateralPerToken: "0"
     });
@@ -402,14 +371,9 @@
     // Edge cases:
     // - Respects maxTokensToLiquidateWei
     result = strat.processPosition({
-<<<<<<< HEAD
-      position: positionWithPendingWithdrawal,
-      syntheticTokenBalance: parseInt(position.numTokens),
-=======
       position,
       financialContractMinSponsorSize: "10",
       syntheticTokenBalance: "0",
->>>>>>> 253faf0a
       currentBlockTime: 500,
       empMinSponsorSize: 10,
       maxCollateralPerToken: "0",
