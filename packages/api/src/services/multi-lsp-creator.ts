import { clients } from "@uma/sdk";
import bluebird from "bluebird";
import { AppClients, AppState, BaseConfig } from "../types";
import LspCreator, { EmitData, Events } from "./lsp-creator";

const { lspCreator } = clients;

interface Config extends BaseConfig {
  addresses?: string[];
  network?: number;
  debug?: boolean;
}
type Dependencies = {
  tables: Pick<AppState, "registeredLsps">;
  appClients: AppClients;
};
export type { EmitData };

export type { Events };

export default async (
  config: Config,
<<<<<<< HEAD
  appState: Dependencies,
=======
  dependencies: Dependencies,
>>>>>>> 80cf357b
  emit: (event: Events, data: EmitData) => void = () => {
    return;
  }
) => {
  const { addresses = [], network = 1 } = config;

  // always include latest known address
  const latestAddress = await lspCreator.getAddress(network);

  // make sure we dont have duplicate addresses ( case sensitive)
  const allAddresses = Array.from(new Set([...addresses, latestAddress]));

  // instantiate individual lsp creator services with a single address
  const creatorServices = allAddresses.map((address) => LspCreator({ address, ...config }, dependencies, emit));

  // run update on all creator services
  async function update(startBlock?: number, endBlock?: number) {
    await bluebird.mapSeries(creatorServices, (service) => service.update(startBlock, endBlock));
  }

  return {
    update,
  };
};<|MERGE_RESOLUTION|>--- conflicted
+++ resolved
@@ -20,11 +20,7 @@
 
 export default async (
   config: Config,
-<<<<<<< HEAD
-  appState: Dependencies,
-=======
   dependencies: Dependencies,
->>>>>>> 80cf357b
   emit: (event: Events, data: EmitData) => void = () => {
     return;
   }
