const { getNodeUrl, mnemonic } = require("./TruffleConfig");
const path = require("path");

function getHardhatConfig(configOverrides, workingDir = "./", includeTruffle = true) {
  // Hardhat plugins. These are imported inside `getHardhatConfig` so that other packages importing this function
  // get access to the plugins as well.
  if (includeTruffle) require("@nomiclabs/hardhat-truffle5");
  require("@nomiclabs/hardhat-web3");
  require("@nomiclabs/hardhat-ethers");
  require("@nomiclabs/hardhat-etherscan");
  require("hardhat-gas-reporter");
  require("hardhat-deploy");
  require("@eth-optimism/hardhat-ovm");
  require("./gckms/KeyInjectorPlugin");

  // Custom tasks.
  require("./hardhat");

  // Custom plugin to enhance web3 functionality.
  require("./hardhat/plugins/ExtendedWeb3");

  // Solc version defined here so etherscan-verification has access to it.
  const solcVersion = "0.8.4";

  // Compilation settings are overridden for large contracts to allow them to compile without going over the bytecode
  // limit.
  const LARGE_CONTRACT_COMPILER_SETTINGS = {
    version: solcVersion,
    settings: { optimizer: { enabled: true, runs: 200 } },
  };

  const defaultConfig = {
    solidity: {
<<<<<<< HEAD
      compilers: [
        { version: solcVersion, settings: { optimizer: { enabled: true, runs: 199 } } },
        { version: "0.7.6", settings: { optimizer: { enabled: true, runs: 199 } } },
      ],
    },
    ovm: { solcVersion: "0.7.6" },
=======
      compilers: [{ version: solcVersion, settings: { optimizer: { enabled: true, runs: 1000000 } } }],
      overrides: {
        "contracts/financial-templates/expiring-multiparty/ExpiringMultiParty.sol": LARGE_CONTRACT_COMPILER_SETTINGS,
        "contracts/financial-templates/expiring-multiparty/ExpiringMultiPartyLib.sol": LARGE_CONTRACT_COMPILER_SETTINGS,
        "contracts/financial-templates/perpetual-multiparty/Perpetual.sol": LARGE_CONTRACT_COMPILER_SETTINGS,
        "contracts/financial-templates/perpetual-multiparty/PerpetualLib.sol": LARGE_CONTRACT_COMPILER_SETTINGS,
        "contracts/financial-templates/perpetual-multiparty/PerpetualLiquidatable.sol": LARGE_CONTRACT_COMPILER_SETTINGS,
        "contracts/financial-templates/expiring-multiparty/Liquidatable.sol": LARGE_CONTRACT_COMPILER_SETTINGS,
        "contracts/oracle/implementation/Voting.sol": LARGE_CONTRACT_COMPILER_SETTINGS,
        "contracts/oracle/implementation/test/VotingTest.sol": LARGE_CONTRACT_COMPILER_SETTINGS,
      },
    },
    ovm: { solcVersion: "0.8.4-broken_alpha" },
>>>>>>> e00b1fc6
    networks: {
      hardhat: { gas: 11500000, blockGasLimit: 11500000, allowUnlimitedContractSize: false, timeout: 1800000 },
      localhost: { url: "http://127.0.0.1:8545" },
      rinkeby: { chainId: 4, url: getNodeUrl("rinkeby", true), accounts: { mnemonic } },
      kovan: { chainId: 42, url: getNodeUrl("kovan", true), accounts: { mnemonic } },
      goerli: { chainId: 5, url: getNodeUrl("goerli", true), accounts: { mnemonic } },
      mumbai: { chainId: 80001, url: getNodeUrl("polygon-mumbai", true), accounts: { mnemonic } },
      matic: { chainId: 137, url: getNodeUrl("polygon-matic", true), accounts: { mnemonic } },
      mainnet: { chainId: 1, url: getNodeUrl("mainnet", true), accounts: { mnemonic } },
      optimism: {
        url: "http://127.0.0.1:8545",
        accounts: { mnemonic: "test test test test test test test test test test test junk" },
        // This sets the gas price to 0 for all transactions on L2. We do this because account balances are not yet
        // automatically initiated with an ETH balance.
        gasPrice: 0,
        // This sets the network as using the ovm and ensure contract will be compiled against that.
        ovm: true,
        // We use custom logic to only compile contracts within the listed directories, as opposed to choosing which
        // ones to ignore, because there are more contracts to ignore than to include.
<<<<<<< HEAD
        compileWhitelist: [
          "oracle/implementation/Finder.sol",
          "oracle/implementation/IdentifierWhitelist.sol",
          "common/implementation/AddressWhitelist.sol",
          "insured-bridge/*",
        ],
        testBlacklist: [
          "chainbridge",
          "financial-templates",
          "merkle-distributor",
          "oracle",
          "polygon",
          "proxy-scripts",
          "scripts",
        ],
      },
      localhost: {
        url: "http://127.0.0.1:8545",
      },
      rinkeby: {
        chainId: 4,
        url: getNodeUrl("rinkeby", true),
        accounts: { mnemonic },
      },
      kovan: {
        chainId: 42,
        url: getNodeUrl("kovan", true),
        accounts: { mnemonic },
      },
      goerli: {
        chainId: 5,
        url: getNodeUrl("goerli", true),
        accounts: { mnemonic },
      },
      mumbai: {
        chainId: 80001,
        url: getNodeUrl("polygon-mumbai", true),
        accounts: { mnemonic },
      },
      matic: {
        chainId: 137,
        url: getNodeUrl("polygon-matic", true),
        accounts: { mnemonic },
      },
      mainnet: {
        chainId: 1,
        url: getNodeUrl("mainnet", true),
        accounts: { mnemonic },
=======
        compileWhitelist: ["oracle/implementation/Finder.sol"],
        testWhitelist: ["oracle/Finder"],
>>>>>>> e00b1fc6
      },
    },
    mocha: { timeout: 1800000 },
    etherscan: {
      // Your API key for Etherscan
      // Obtain one at https://etherscan.io/
      apiKey: process.env.ETHERSCAN_API_KEY,
    },
    namedAccounts: { deployer: 0 },
    external: {
      deployments: {
        mainnet: [path.join(workingDir, "build/contracts"), path.join(workingDir, "deployments/mainnet")],
        mumbai: [path.join(workingDir, "build/contracts"), path.join(workingDir, "deployments/mumbai")],
        matic: [path.join(workingDir, "build/contracts"), path.join(workingDir, "deployments/matic")],
        rinkeby: [path.join(workingDir, "build/contracts"), path.join(workingDir, "deployments/rinkeby")],
        kovan: [path.join(workingDir, "build/contracts"), path.join(workingDir, "deployments/kovan")],
        goerli: [path.join(workingDir, "build/contracts"), path.join(workingDir, "deployments/goerli")],
      },
    },
  };

  return { ...defaultConfig, ...configOverrides };
}

// Helper method to let the user of HardhatConfig assign a global address which is then accessible from the @uma/core
// getAddressTest method. This enables hardhat to be used in tests like the main index.js entry tests in the liquidator
// disputer and monitor bots. In future, this should be refactored to use https://github.com/wighawag/hardhat-deploy
function addGlobalHardhatTestingAddress(contractName, address) {
  if (!global.hardhatTestingAddresses) {
    global.hardhatTestingAddresses = {};
  }
  global.hardhatTestingAddresses[contractName] = address;
}
module.exports = { getHardhatConfig, addGlobalHardhatTestingAddress };<|MERGE_RESOLUTION|>--- conflicted
+++ resolved
@@ -31,14 +31,6 @@
 
   const defaultConfig = {
     solidity: {
-<<<<<<< HEAD
-      compilers: [
-        { version: solcVersion, settings: { optimizer: { enabled: true, runs: 199 } } },
-        { version: "0.7.6", settings: { optimizer: { enabled: true, runs: 199 } } },
-      ],
-    },
-    ovm: { solcVersion: "0.7.6" },
-=======
       compilers: [{ version: solcVersion, settings: { optimizer: { enabled: true, runs: 1000000 } } }],
       overrides: {
         "contracts/financial-templates/expiring-multiparty/ExpiringMultiParty.sol": LARGE_CONTRACT_COMPILER_SETTINGS,
@@ -52,7 +44,6 @@
       },
     },
     ovm: { solcVersion: "0.8.4-broken_alpha" },
->>>>>>> e00b1fc6
     networks: {
       hardhat: { gas: 11500000, blockGasLimit: 11500000, allowUnlimitedContractSize: false, timeout: 1800000 },
       localhost: { url: "http://127.0.0.1:8545" },
@@ -72,59 +63,8 @@
         ovm: true,
         // We use custom logic to only compile contracts within the listed directories, as opposed to choosing which
         // ones to ignore, because there are more contracts to ignore than to include.
-<<<<<<< HEAD
-        compileWhitelist: [
-          "oracle/implementation/Finder.sol",
-          "oracle/implementation/IdentifierWhitelist.sol",
-          "common/implementation/AddressWhitelist.sol",
-          "insured-bridge/*",
-        ],
-        testBlacklist: [
-          "chainbridge",
-          "financial-templates",
-          "merkle-distributor",
-          "oracle",
-          "polygon",
-          "proxy-scripts",
-          "scripts",
-        ],
-      },
-      localhost: {
-        url: "http://127.0.0.1:8545",
-      },
-      rinkeby: {
-        chainId: 4,
-        url: getNodeUrl("rinkeby", true),
-        accounts: { mnemonic },
-      },
-      kovan: {
-        chainId: 42,
-        url: getNodeUrl("kovan", true),
-        accounts: { mnemonic },
-      },
-      goerli: {
-        chainId: 5,
-        url: getNodeUrl("goerli", true),
-        accounts: { mnemonic },
-      },
-      mumbai: {
-        chainId: 80001,
-        url: getNodeUrl("polygon-mumbai", true),
-        accounts: { mnemonic },
-      },
-      matic: {
-        chainId: 137,
-        url: getNodeUrl("polygon-matic", true),
-        accounts: { mnemonic },
-      },
-      mainnet: {
-        chainId: 1,
-        url: getNodeUrl("mainnet", true),
-        accounts: { mnemonic },
-=======
         compileWhitelist: ["oracle/implementation/Finder.sol"],
         testWhitelist: ["oracle/Finder"],
->>>>>>> e00b1fc6
       },
     },
     mocha: { timeout: 1800000 },
