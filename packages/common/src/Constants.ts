--- conflicted
+++ resolved
@@ -15,12 +15,9 @@
   SkinnyOptimisticOracle: "SkinnyOptimisticOracle",
   ChildMessenger: "ChildMessenger",
   OracleSpoke: "OracleSpoke",
-<<<<<<< HEAD
   XAppConnectionManager: "XAppConnectionManager",
   ParentMessenger: "ParentMessenger",
-=======
   OracleHub: "OracleHub",
->>>>>>> 68350c18
 };
 
 // These enforce the maximum number of transactions that can fit within one batch-commit and batch-reveal.
