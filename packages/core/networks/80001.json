[
  {
    "contractName": "Finder",
    "address": "0xb22033fF04AD01fbE8d78ef4622a20626834271B"
  },
  {
    "contractName": "Registry",
    "address": "0x119e9008882C4f6beCB42Eaf2C2502fBDb9D405A"
  },
  {
    "contractName": "IdentifierWhitelist",
    "address": "0xA011B82880D0235f845c9d1EA5610b965e0CD759"
  },
  {
    "contractName": "AddressWhitelist",
    "address": "0x7da554228555C8Bf3748403573d48a2138C6b848"
  },
  {
    "contractName": "FinancialContractsAdmin",
    "address": "0x9328Ce3B1FBCD0FCca9Dc9F1eB6a0a0Ed2aF0bDF"
  },
  {
    "contractName": "Store",
    "address": "0x68306388c266dce735245A0A6DAe6Dd3b727A640"
  },
  {
    "contractName": "OptimisticOracle",
    "address": "0xAB75727d4e89A7f7F04f57C00234a35950527115"
  },
  {
    "contractName": "TokenFactory",
    "address": "0xa5eA165AfAc780807DE19aefa2B8a21079B8A627"
  },
  {
    "contractName": "ExpiringMultiPartyLib",
    "address": "0xAcDE84590A2ba1aCfEbB220997Eb41B7A01f271f"
  },
  {
    "contractName": "ExpiringMultiPartyCreator",
    "address": "0xbacA1eC2EbE2C93e13ED643f7559c36e476D0B33"
  },
  {
    "contractName": "Bridge",
    "address": "0x9367CC85B16932b19ee160A7AA2B251C8606d5b4"
  },
  {
    "contractName": "GenericHandler",
    "address": "0x0D349340Af30778585B149a16c019F8A60e3D963"
  },
  {
    "contractName": "SinkOracle",
    "address": "0x445693e0cfF9A0b85De60bbc8f1716a7F5C74b8d"
  },
  {
    "contractName": "SinkGovernor",
    "address": "0xB0b9f73B424AD8dc58156C2AE0D7A1115D1EcCd1"
  },
  {
    "contractName": "OracleChildTunnel",
<<<<<<< HEAD
    "address": "0x02B8733763dD76f73b8573e668ecA3343a7D65e7"
  },
  {
    "contractName": "GovernorChildTunnel",
    "address": "0x6B95974539eBc874595d3B2A08D5509263346D5d"
=======
    "address": "0x61D5d43F227782F2Fa02Eb811420AB622A785d3a"
>>>>>>> f6745d21
  }
]<|MERGE_RESOLUTION|>--- conflicted
+++ resolved
@@ -57,14 +57,10 @@
   },
   {
     "contractName": "OracleChildTunnel",
-<<<<<<< HEAD
     "address": "0x02B8733763dD76f73b8573e668ecA3343a7D65e7"
   },
   {
     "contractName": "GovernorChildTunnel",
     "address": "0x6B95974539eBc874595d3B2A08D5509263346D5d"
-=======
-    "address": "0x61D5d43F227782F2Fa02Eb811420AB622A785d3a"
->>>>>>> f6745d21
   }
 ]