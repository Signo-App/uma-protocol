[
  {
    "contractName": "Finder",
    "address": "0x40f941E48A552bF496B154Af6bf55725f18D77c3"
  },
  {
    "contractName": "VotingToken",
    "address": "0x04Fa0d235C4abf4BcF4787aF4CF447DE572eF828"
  },
  {
    "contractName": "IdentifierWhitelist",
    "address": "0xcF649d9Da4D1362C4DAEa67573430Bd6f945e570"
  },
  {
    "contractName": "Voting",
    "address": "0x8B1631ab830d11531aE83725fDa4D86012eCCd77"
  },
  {
    "contractName": "Registry",
    "address": "0x3e532e6222afe9Bcf02DCB87216802c75D5113aE"
  },
  {
    "contractName": "FinancialContractsAdmin",
    "address": "0x4E6CCB1dA3C7844887F9A5aF4e8450d9fd90317A"
  },
  {
    "contractName": "Store",
    "address": "0x54f44eA3D2e7aA0ac089c4d8F7C93C27844057BF"
  },
  {
    "contractName": "Governor",
    "address": "0x592349F7DeDB2b75f9d4F194d4b7C16D82E507Dc"
  },
  {
    "contractName": "DesignatedVotingFactory",
    "address": "0xDE7c02aD2b925587Bd16724810f994a2948c4a38"
  },
  {
    "contractName": "WETH9",
    "address": "0xC02aaA39b223FE8D0A0e5C4F27eAD9083C756Cc2"
  },
  {
    "contractName": "TokenFactory",
    "address": "0x52E60e859fe0e1a36F3d4cbaE1e2d6953f4b83B3"
  },
  {
    "contractName": "AddressWhitelist",
    "address": "0xdBF90434dF0B98219f87d112F37d74B1D90758c7"
  },
  {
    "contractName": "ExpiringMultiPartyLib",
    "address": "0xa10648Da824330d7C7670E26a234bEf442E77f20"
  },
  {
    "contractName": "ExpiringMultiPartyCreator",
    "address": "0xddfC7E3B4531158acf4C7a5d2c3cB0eE81d018A5"
  },
  {
    "contractName": "OptimisticOracle",
    "address": "0xc43767f4592df265b4a9f1a398b97ff24f38c6a6"
  },
  {
    "contractName": "PerpetualLib",
    "address": "0x026ed73A36b37B871Be7bfd25D1C62B9bfB358b5"
  },
  {
    "contractName": "PerpetualCreator",
    "address": "0xE9f67235C1B0EE401e5F5e119fB9DFc9753F10F9"
  },
  {
    "contractName": "DSProxyFactory",
    "address": "0xAB75727d4e89A7f7F04f57C00234a35950527115"
  },
  {
    "contractName": "DSGuardFactory",
    "address": "0x63200E25db9Af015d1e3240D30269d29D80830F6"
  },
  {
    "contractName": "MockOracleAncillary",
    "address": "0x514Ae88aB0d24088C0a9d8E76E66457DF200fEe3"
  },
  {
    "contractName": "OracleRootTunnel",
    "address": "0xe7b0d6a9943bb8cd8cd323368450ad74474bb1b7"
  },
  {
    "contractName": "GovernorRootTunnel",
    "address": "0x4F490F4835B3693A8874aee87D7CC242c25DCCAf"
  },
  {
    "contractName": "LongShortPairCreator",
    "address": "0x9504b4ab8cd743b06074757d3B1bE3a3aF9cea10"
  },
  {
    "contractName": "BinaryOptionLongShortPairFinancialProductLibrary",
    "address": "0x072819Bb43B50E7A251c64411e7aA362ce82803B"
  },
  {
    "contractName": "CoveredCallLongShortPairFinancialProductLibrary",
    "address": "0x37780b718c19F7f06D41f3c68C3A78ECB2Ca191f"
  },
  {
    "contractName": "LinearLongShortPairFinancialProductLibrary",
    "address": "0x488211B646b909C490d942f456481BeAE52fde27"
  },
  {
    "contractName": "RangeBondLongShortPairFinancialProductLibrary",
    "address": "0xc1f4e05738E5a7B7CB1f22bB689359CCb1610DA4"
  },
  {
    "contractName": "CappedYieldDollarLongShortPairFinancialProductLibrary",
    "address": "0x048bddE0E6D7340390B90C6d5019F8E73C1e1d8A"
  },
  {
    "contractName": "SimpleSuccessTokenLongShortPairFinancialProductLibrary",
    "address": "0xc803B46CD8d343dd583f56bbe742D2f600DccF13"
  },
  {
    "contractName": "SuccessTokenLongShortPairFinancialProductLibrary",
    "address": "0x67DE29D1A34FF2ea2b8C390B326456F4CBBE628F"
  },
  {
<<<<<<< HEAD
    "contractName": "SkinnyOptimisticOracle",
    "address": "0xeE3Afe347D5C74317041E2618C49534dAf887c24"
=======
    "contractName": "Arbitrum_Messenger",
    "address": "0x0d8563d3b8b3fec542aae50a530c606dac4d1c4f"
  },
  {
    "contractName": "BridgeAdmin",
    "address": "0x30B44C676A05F1264d1dE9cC31dB5F2A945186b6"
>>>>>>> 9d4d3b27
  }
]<|MERGE_RESOLUTION|>--- conflicted
+++ resolved
@@ -120,16 +120,15 @@
     "address": "0x67DE29D1A34FF2ea2b8C390B326456F4CBBE628F"
   },
   {
-<<<<<<< HEAD
-    "contractName": "SkinnyOptimisticOracle",
-    "address": "0xeE3Afe347D5C74317041E2618C49534dAf887c24"
-=======
     "contractName": "Arbitrum_Messenger",
     "address": "0x0d8563d3b8b3fec542aae50a530c606dac4d1c4f"
   },
   {
     "contractName": "BridgeAdmin",
     "address": "0x30B44C676A05F1264d1dE9cC31dB5F2A945186b6"
->>>>>>> 9d4d3b27
+  },
+  {
+    "contractName": "SkinnyOptimisticOracle",
+    "address": "0xeE3Afe347D5C74317041E2618C49534dAf887c24"
   }
 ]