// SPDX-License-Identifier: AGPL-3.0-only
pragma solidity ^0.8.0;

import "./BridgeAdminInterface.sol";
import "./BridgePoolInterface.sol";

import "../../../contracts/oracle/interfaces/OptimisticOracleInterface.sol";
import "../../../contracts/oracle/interfaces/StoreInterface.sol";
import "../../../contracts/oracle/interfaces/FinderInterface.sol";
import "../../../contracts/oracle/implementation/Constants.sol";
import "../../../contracts/common/implementation/AncillaryData.sol";
import "../../../contracts/common/implementation/Testable.sol";
import "../../../contracts/common/implementation/FixedPoint.sol";
import "../../../contracts/common/implementation/ExpandedERC20.sol";

import "@openzeppelin/contracts/token/ERC20/IERC20.sol";
import "@openzeppelin/contracts/token/ERC20/utils/SafeERC20.sol";

/**
 * @notice Contract deployed on L1 that provides methods for "Relayers" to fulfill deposit orders that originated on L2.
 * The Relayers can either post capital to fulfill the deposit instantly, or request that the funds are taken out of
 * a passive liquidity provider pool following a challenge period. Related, this contract ingests liquidity from
 * passive liquidity providers and returns them claims to withdraw their funds. Liquidity providers are incentivized
 * to post collateral by earning a fee per fulfilled deposit order.
 * @dev A "Deposit" is an order to send capital from L2 to L1, and a "Relay" is a fulfillment attempt of that order.
 */
contract BridgePool is Testable, BridgePoolInterface, ExpandedERC20 {
    using SafeERC20 for IERC20;
    using FixedPoint for FixedPoint.Unsigned;

    // Token that this contract receives as LP deposits.
    IERC20 public override l1Token;

    // Reserves that are unutilized and withdrawable.
    uint256 public liquidReserves;

    // Reserves currently utilized due to L2-L1 transactions in flight.
    uint256 public utilizedReserves;

    // Administrative contract that deployed this contract and also houses all state variables needed to relay deposits.
    BridgeAdminInterface public bridgeAdmin;

    // A Relay represents a an attempt to finalize a cross-chain transfer that originated on an L2 DepositBox contract
    // and can be bridged via this contract.
    enum RelayState { Uninitialized, Pending, Finalized }

    // Data from L2 deposit transaction.
    struct DepositData {
        uint64 depositTimestamp;
        uint64 maxFeePct;
        uint64 depositId;
        uint256 amount;
        address l2Sender;
        address recipient;
        address l1Token;
    }

    // A Relay is linked to a L2 Deposit.
    struct RelayData {
        RelayState relayState;
        uint256 priceRequestTime;
        uint64 proposerRewardPct;
        uint64 realizedFeePct;
        address slowRelayer;
        address instantRelayer;
    }

    // Associate deposits with pending relay data. When RelayState is Uninitialized, new relay attempts can be
    // made for this deposit. Contains information neccessary to pay out relayers on successful relay. Deposits get
    // reset to the "Uninitialized" state when they are disputed on the OptimisticOracle.
    mapping(bytes32 => RelayData) public relays;
    // Associates ancillary data related to relay price request with the deposit hash that the relay is attempting to
    // fulfill. We need to key by the ancillary data so that the OptimisticOracle can locate relays on callbacks using
    // only price requests' ancillary data. The ancillary data should contain all information required by off-chain
    // actors (validators, DVM voters, etc.) to verify that a relay is valid.
    mapping(bytes32 => bytes32) public ancillaryDataToDepositHash;

    event DepositRelayed(
        uint64 depositId,
        address indexed sender,
        uint64 depositTimestamp,
        address recipient,
        address l1Token,
        uint256 amount,
        uint64 maxFeePct,
        bytes32 indexed priceRequestAncillaryDataHash,
        bytes32 indexed depositHash,
        address depositContract
    );
    event RelaySpedUp(bytes32 indexed depositHash, address indexed instantRelayer);
    event RelayDisputed(bytes32 indexed depositHash, bytes32 indexed priceRequestAncillaryDataHash);
    event SettledRelay(
        bytes32 indexed depositHash,
        bytes32 indexed priceRequestAncillaryDataHash,
        address indexed caller
    );
<<<<<<< HEAD
    event LiquidityAdded(address indexed token, uint256 amount, uint256 lpTokensMinted, address liquidityProvider);
    event LiquidityRemoved(address indexed token, uint256 amount, uint256 lpTokensBurnt, address liquidityProvider);
=======
    event ProvidedLiquidity(address indexed token, uint256 amount, uint256 lpTokensMinted, address liquidityProvider);
>>>>>>> 7027f304

    modifier onlyFromOptimisticOracle() {
        require(msg.sender == address(_getOptimisticOracle()), "Caller must be OptimisticOracle");
        _;
    }

    // TODO: should we consider changing the name of the LP token as a function of the l1Token? if so, might not be able
    // to do this with this contract inheriting from expanded ERC20 or might need this contract to have an instance
    // of the LPToken.
    constructor(
        address _bridgeAdmin,
        address _l1Token,
        address _timer
    ) Testable(_timer) ExpandedERC20("UMA Insured Bride LP Token", "UMA-LP", 18) {
        bridgeAdmin = BridgeAdminInterface(_bridgeAdmin);
        require(bridgeAdmin.finder() != address(0), "Invalid bridge pool factory");

        l1Token = IERC20(_l1Token);
    }

    /*************************************************
     *          LIQUIDITY PROVIDER FUNCTIONS         *
     *************************************************/

    function addLiquidity(uint256 l1TokenAmount) public {
        l1Token.safeTransferFrom(msg.sender, address(this), l1TokenAmount);

        uint256 lpTokensToMint =
            FixedPoint.Unsigned(l1TokenAmount).div(FixedPoint.Unsigned(exchangeRateCurrent())).rawValue;

        _mint(msg.sender, lpTokensToMint);

        liquidReserves += l1TokenAmount;

        emit LiquidityAdded(address(l1Token), l1TokenAmount, lpTokensToMint, msg.sender);
    }

    function removeLiquidity(uint256 lpTokenAmount) public {
        //TODO: consider pending utilized funds(slow transfers waiting liveness) in allowing withdraws.
        uint256 l1TokensToReturn =
            FixedPoint.Unsigned(lpTokenAmount).mul(FixedPoint.Unsigned(exchangeRateCurrent())).rawValue;

        _burn(msg.sender, lpTokenAmount);

        liquidReserves -= l1TokensToReturn;

        l1Token.safeTransfer(msg.sender, l1TokensToReturn);

        emit LiquidityRemoved(address(l1Token), l1TokensToReturn, lpTokenAmount, msg.sender);
    }

    /**************************************
     *          RELAYER FUNCTIONS         *
     **************************************/

    /**
     * @notice Called by Relayer to execute Slow relay from L2 to L1, fulfilling a corresponding deposit order.
     * @dev There can only be one pending relay for a deposit.
     * @dev Caller must have approved this contract to spend the total bond for `l1Token`.
     * @param depositId Unique ID corresponding to deposit order that caller wants to relay.
     * @param depositTimestamp Timestamp of Deposit emitted by L2 contract when order was initiated.
     * @param recipient Address on this network who should receive the relayed deposit.
     * @param amount Deposited amount.
     * @param realizedFeePct Computed offchain by caller, considering the amount of available liquidity for the token
     * currency needed to pay the recipient and the count of pending withdrawals at the `depositTimestamp`. This fee
     * will be subtracted from the `amount`. If this value is computed incorrectly, then the relay can be disputed.
     * @param maxFeePct Maximum fee that L2 Depositor can pay. `realizedFee` <= `maxFee`.
     * @param proposerRewardPct Reward % of deposit amount to pay relayers.
     */
    function relayDeposit(
        uint64 depositId,
        uint64 depositTimestamp,
        address recipient,
        address l2Sender,
        uint256 amount,
        // TODO: Allow caller to distinguish between slow and fast fees/rewards.
        uint64 realizedFeePct,
        uint64 maxFeePct,
        uint64 proposerRewardPct
    ) public {
        require(realizedFeePct <= maxFeePct, "Invalid realized fee");

        // Check if there is a pending relay for this deposit.
        DepositData memory depositData =
            DepositData({
                depositId: depositId,
                l2Sender: l2Sender,
                recipient: recipient,
                depositTimestamp: depositTimestamp,
                l1Token: address(l1Token),
                amount: amount,
                maxFeePct: maxFeePct
            });
        bytes32 depositHash = _getDepositHash(depositData);
        require(relays[depositHash].relayState == RelayState.Uninitialized, "Pending relay for deposit exists");

        // If no pending relay for this deposit, then associate the caller's relay attempt with it. Copy over the
        // instant relayer so that the recipient cannot receive double payments.
        uint256 priceRequestTime = getCurrentTime();
        RelayData memory relayData =
            RelayData({
                relayState: RelayState.Pending,
                priceRequestTime: priceRequestTime,
                proposerRewardPct: proposerRewardPct,
                realizedFeePct: realizedFeePct,
                slowRelayer: msg.sender,
                instantRelayer: relays[depositHash].instantRelayer
            });
        relays[depositHash] = relayData;

        // Construct unique ancillary data for this relay attempt and associate it with the deposit in a reverse lookup
        // that the OptimisticOracle can use to mark disputed relay attempts.
        ancillaryDataToDepositHash[keccak256(getRelayAncillaryData(depositData, relayData))] = depositHash;

        // Sanity check that pool has enough balance to cover relay amount + proposer reward. Reward amount will be
        // paid on settlement after the OptimisticOracle price request has passed the challenge period.
        require(
            l1Token.balanceOf(address(this)) >= amount + _getProposerRewardAmount(proposerRewardPct, amount),
            "Insufficient pool balance"
        );

        // Request a price for the relay identifier and propose "true" optimistically. These methods will pull the
        // (proposer reward + proposer bond + final fee) from the caller.
        // Note: We need to set a new price request timestamp instead of default setting to equal to the
        // `depositTimestamp`, which is dependent on the L2 VM on which the DepositContract is deployed. Imagine if
        // the timestamps on the L2 have an offset that are always "in the future" relative to L1 blocks, then the
        // OptimisticOracle would always reject requests.
        _requestOraclePriceRelay(amount, priceRequestTime, getRelayAncillaryData(depositData, relayData));
        _proposeOraclePriceRelay(amount, priceRequestTime, getRelayAncillaryData(depositData, relayData));

        // We use an internal method to emit this event to overcome Solidity's "stack too deep" error.
        _emitDepositRelayedEvent(depositData, keccak256(getRelayAncillaryData(depositData, relayData)), depositHash);
    }

    /**
     * @notice Instantly relay a deposit amount minus fees. Instant relayer earns a reward following the pending relay
     * challenge period.
     * @dev Caller must have approved this contract to spend the deposit amount of L1 tokens to relay. There can only
     * be one instant relayer per relay attempt and disputed relays cannot be sped up.
     * @param _depositData Unique set of L2 deposit data that caller is trying to instantly relay.
     */
    function speedUpRelay(DepositData memory _depositData) public {
        bytes32 depositHash = _getDepositHash(_depositData);
        RelayData storage relay = relays[depositHash];
        require(relays[depositHash].relayState == RelayState.Pending, "Can only speed up pending slow relay");
        require(relays[depositHash].instantRelayer == address(0), "Relay has already been instant relayed");
        relay.instantRelayer = msg.sender;

        // Pull relay amount minus fees from caller.
        l1Token.safeTransferFrom(
            msg.sender,
            address(this),
            _depositData.amount - _getRealizedFeeAmount(relay.realizedFeePct, _depositData.amount)
        );

        emit RelaySpedUp(depositHash, msg.sender);
    }

    /**
     * @notice Reward relayers if a pending relay price request has a price available on the OptimisticOracle. Mark
     * the relay as complete.
     * @param _depositData Unique set of L2 deposit data that caller is trying to settle a relay for.
     */
    function settleRelay(DepositData memory _depositData) public {
        bytes32 depositHash = _getDepositHash(_depositData);
        RelayData storage relay = relays[depositHash];
<<<<<<< HEAD
        require(relays[depositHash].relayState == RelayState.Pending, "Can only speed up pending slow relay");
=======
        require(relays[depositHash].relayState == RelayState.Pending, "Only pending state can be settled");
        // Note `hasPrice` will return false if liveness has not been passed in the optimistic oracle.
>>>>>>> 7027f304
        require(
            _getOptimisticOracle().hasPrice(
                address(this),
                bridgeAdmin.identifier(),
                relay.priceRequestTime,
                getRelayAncillaryData(_depositData, relay)
            ),
            "OptimisticOracle has not resolved relay price request"
        );

        // Note: Why don't we have to check the value of the price?
        // - If the OptimisticOracle has a price and the relayState is PENDING, then we can safely assume that the relay
        // was validated. This is because this contract proposes a price of 1e18, or "YES" to the identifier posing the
        // question "Is this relay valid for the associated deposit?". If the proposal is disputed, then the relayState
        // will be reset to UNINITIALIZED. If the proposal is not disputed, and there is a price available, then the
<<<<<<< HEAD
        // proposal must have passed the dispute period.
=======
        // proposal must have passed the dispute period, assuming the proposal passed optimistic oracle liveness.
>>>>>>> 7027f304

        relay.relayState = RelayState.Finalized;

        // Pay recipient the deposit amount less fees.
<<<<<<< HEAD
        uint256 recipientAmount =
            _depositData.amount - _getRealizedFeeAmount(relay.realizedFeePct, _depositData.amount);
        l1Token.safeTransfer(_depositData.recipient, recipientAmount);
=======
        IERC20(_depositData.l1Token).safeTransfer(
            _depositData.recipient,
            _depositData.amount - _getRealizedFeeAmount(relay.realizedFeePct, _depositData.amount)
        );
>>>>>>> 7027f304

        // Reward relayers.
        // TODO: For now, if there was an instant relay associated with this deposit, then split the reward 50/50
        // between slow and instant relayer. Otherwise pay the slow relayer the full reward.
        uint256 rewardPool = _getProposerRewardAmount(relay.proposerRewardPct, _depositData.amount);
<<<<<<< HEAD
        if (relay.instantRelayer != address(0)) {
            l1Token.safeTransfer(
=======
        // Depending on the if there is an instant relayer set or not, branch to payout accordingly.
        if (relay.instantRelayer != address(0)) {
            IERC20(_depositData.l1Token).safeTransfer(
>>>>>>> 7027f304
                relay.instantRelayer,
                FixedPoint
                    .Unsigned(rewardPool)
                    .mul(FixedPoint.fromUnscaledUint(1))
                    .div(FixedPoint.fromUnscaledUint(2))
                    .rawValue
            );
<<<<<<< HEAD
            l1Token.safeTransfer(
=======
            IERC20(_depositData.l1Token).safeTransfer(
>>>>>>> 7027f304
                relay.slowRelayer,
                FixedPoint
                    .Unsigned(rewardPool)
                    .mul(FixedPoint.fromUnscaledUint(1))
                    .div(FixedPoint.fromUnscaledUint(2))
                    .rawValue
            );
        } else {
<<<<<<< HEAD
            l1Token.safeTransfer(relay.slowRelayer, rewardPool);
        }

        uint256 totalOutflow = recipientAmount + rewardPool;

        utilizedReserves += totalOutflow;
        liquidReserves -= totalOutflow;

        emit SettledRelay(depositHash, keccak256(getRelayAncillaryData(_depositData, relay)), msg.sender);
    }

    function finalizeL2BatchTransfer() public {
        //TODO: implement this method that calls the canonical optimism bridge to pull any finalized L2->L1 transfers.
=======
            IERC20(_depositData.l1Token).safeTransfer(relay.slowRelayer, rewardPool);
        }

        emit SettledRelay(depositHash, keccak256(getRelayAncillaryData(_depositData, relay)), msg.sender);
>>>>>>> 7027f304
    }

    /**
     * @notice OptimisticOracle will callback to this function after a pending relay is disputed. This function should
     * ensure that another slow relayer can fulfill the disputed relay for an L2 deposit.
     */
    function priceDisputed(
        bytes32 identifier,
        uint256 timestamp,
        bytes memory ancillaryData,
        uint256 refund
    ) public onlyFromOptimisticOracle {
        bytes32 depositHash = ancillaryDataToDepositHash[keccak256(ancillaryData)];
        RelayData storage relay = relays[depositHash];

        // Mark pending relay as uninitialized but do not delete instant relayer information which should be copied
        // over to next slow relay.
        relay.relayState = RelayState.Uninitialized;

        // TODO: Do we need to reset the other state in `relay` aside from `instantRelayer` which we want to save?
        emit RelayDisputed(depositHash, keccak256(ancillaryData));
    }

    /************************************
     *           View FUNCTIONS         *
     ************************************/

    /**
     * @notice Computes the exchange rate between LP tokens and L1Tokens. Used when adding/removing liquidity.
     */
    function exchangeRateCurrent() public view returns (uint256) {
        if (totalSupply() == 0) return 1e18; //initial rate is 1 pre any mint action.

        // Consider a naive rate implementation. This acts like a step function, increasing when funds hit L1 from the
        // canonical bridge. TODO: update with a more elaborate technique that pays out gradually over the 1 week loan.
        return
            FixedPoint
                .fromUnscaledUint(liquidReserves)
                .add(FixedPoint.fromUnscaledUint(utilizedReserves))
                .div(FixedPoint.fromUnscaledUint(totalSupply()))
                .rawValue;
    }

    /**
     * @notice Returns ancillary data containing all relevant Relay data that voters can format into UTF8 and use to
     * determine if the relay is valid.
     * @param _depositData Contains L2 deposit information used by off-chain validators to validate relay.
     * @param _relayData Contains relay information used by off-chain validators to validate relay.
     * @return bytes New ancillary data that can be decoded into UTF8.
     */
    function getRelayAncillaryData(DepositData memory _depositData, RelayData memory _relayData)
        public
        view
        returns (bytes memory)
    {
        bytes memory intermediateAncillaryData = "";

        // Add data inferred from the original deposit on L2:
        intermediateAncillaryData = AncillaryData.appendKeyValueUint(
            intermediateAncillaryData,
            "depositId",
            uint256(_depositData.depositId)
        );
        intermediateAncillaryData = AncillaryData.appendKeyValueAddress(
            intermediateAncillaryData,
            "l2Sender",
            _depositData.l2Sender
        );
        intermediateAncillaryData = AncillaryData.appendKeyValueAddress(
            intermediateAncillaryData,
            "recipient",
            _depositData.recipient
        );
        intermediateAncillaryData = AncillaryData.appendKeyValueUint(
            intermediateAncillaryData,
            "depositTimestamp",
            uint256(_depositData.depositTimestamp)
        );
        intermediateAncillaryData = AncillaryData.appendKeyValueAddress(
            intermediateAncillaryData,
            "l1Token",
            _depositData.l1Token
        );
        intermediateAncillaryData = AncillaryData.appendKeyValueUint(
            intermediateAncillaryData,
            "amount",
            _depositData.amount
        );
        intermediateAncillaryData = AncillaryData.appendKeyValueUint(
            intermediateAncillaryData,
            "maxFeePct",
            uint256(_depositData.maxFeePct)
        );

        // Add relay data.
        intermediateAncillaryData = AncillaryData.appendKeyValueUint(
            intermediateAncillaryData,
            "proposerRewardPct",
            uint256(_relayData.proposerRewardPct)
        );
        intermediateAncillaryData = AncillaryData.appendKeyValueUint(
            intermediateAncillaryData,
            "realizedFeePct",
            uint256(_relayData.realizedFeePct)
        );
        intermediateAncillaryData = AncillaryData.appendKeyValueAddress(
            intermediateAncillaryData,
            "slowRelayer",
            _relayData.slowRelayer
        );

        // Add global state data stored by this contract:
        intermediateAncillaryData = AncillaryData.appendKeyValueAddress(
            intermediateAncillaryData,
            "depositContract",
            bridgeAdmin.depositContract()
        );

        return intermediateAncillaryData;
    }

    /**************************************
     *        INTERNAL FUNCTIONS          *
     **************************************/

    function _getOptimisticOracle() private view returns (OptimisticOracleInterface) {
        return
            OptimisticOracleInterface(
                FinderInterface(bridgeAdmin.finder()).getImplementationAddress(OracleInterfaces.OptimisticOracle)
            );
    }

    function _getStore() private view returns (StoreInterface) {
        return StoreInterface(FinderInterface(bridgeAdmin.finder()).getImplementationAddress(OracleInterfaces.Store));
    }

    function _getProposerRewardAmount(uint64 _proposerRewardPct, uint256 _amount) private pure returns (uint256) {
        return
            FixedPoint
                .Unsigned(uint256(_proposerRewardPct))
                .div(FixedPoint.fromUnscaledUint(1))
                .mul(FixedPoint.Unsigned(_amount))
                .rawValue;
    }

    function _getRealizedFeeAmount(uint64 _realizedFeePct, uint256 _amount) private pure returns (uint256) {
        return
            FixedPoint
                .Unsigned(uint256(_realizedFeePct))
                .div(FixedPoint.fromUnscaledUint(1))
                .mul(FixedPoint.Unsigned(_amount))
                .rawValue;
    }

    function _getDepositHash(DepositData memory _depositData) private pure returns (bytes32) {
        return
            keccak256(
                abi.encode(
                    _depositData.depositTimestamp,
                    _depositData.maxFeePct,
                    _depositData.depositId,
                    _depositData.amount,
                    _depositData.l2Sender,
                    _depositData.recipient,
                    _depositData.l1Token
                )
            );
    }

    function _requestOraclePriceRelay(
        uint256 amount,
        uint256 requestTimestamp,
        bytes memory customAncillaryData
    ) private {
        OptimisticOracleInterface optimisticOracle = _getOptimisticOracle();
        uint256 proposerBondPct =
            FixedPoint.Unsigned(uint256(bridgeAdmin.proposerBondPct())).div(FixedPoint.fromUnscaledUint(1)).rawValue;

        // Set reward to 0, since we'll settle proposer reward payouts directly from this contract after a relay
        // proposal has passed the challenge period.
        optimisticOracle.requestPrice(
            bridgeAdmin.identifier(),
            requestTimestamp,
            customAncillaryData,
            IERC20(l1Token),
            0
        );

        // Set the Optimistic oracle liveness for the price request.
        optimisticOracle.setCustomLiveness(
            bridgeAdmin.identifier(),
            requestTimestamp,
            customAncillaryData,
            uint256(bridgeAdmin.optimisticOracleLiveness())
        );

        // Set the Optimistic oracle proposer bond for the price request.
        uint256 proposerBond = FixedPoint.Unsigned(proposerBondPct).mul(FixedPoint.Unsigned(amount)).rawValue;
        optimisticOracle.setBond(bridgeAdmin.identifier(), requestTimestamp, customAncillaryData, proposerBond);
    }

    function _proposeOraclePriceRelay(
        uint256 amount,
        uint256 requestTimestamp,
        bytes memory customAncillaryData
    ) private {
        OptimisticOracleInterface optimisticOracle = _getOptimisticOracle();
        uint256 proposerBondPct =
            FixedPoint.Unsigned(uint256(bridgeAdmin.proposerBondPct())).div(FixedPoint.fromUnscaledUint(1)).rawValue;
        uint256 finalFee = _getStore().computeFinalFee(address(l1Token)).rawValue;

        uint256 totalBond =
            FixedPoint
                .Unsigned(proposerBondPct)
                .mul(FixedPoint.Unsigned(amount))
                .add(FixedPoint.Unsigned(finalFee))
                .rawValue;

        // Pull the total bond from the caller so that the OptimisticOracle can subsequently pull it from here.
        l1Token.safeTransferFrom(msg.sender, address(this), totalBond);
        l1Token.safeApprove(address(optimisticOracle), totalBond);
        optimisticOracle.proposePriceFor(
            msg.sender,
            address(this),
            bridgeAdmin.identifier(),
            requestTimestamp,
            customAncillaryData,
            1e18 // Canonical value representing "True"; i.e. the proposed relay is valid.
        );
    }

    function _emitDepositRelayedEvent(
        DepositData memory _depositData,
        bytes32 _ancillaryDataHash,
        bytes32 _depositHash
    ) private {
        // Emit only information that is not stored in this contract. The relay data associated with the `_depositHash`
        // can be queried on-chain via the `relays` mapping keyed by `_depositHash`.
        emit DepositRelayed(
            _depositData.depositId,
            _depositData.l2Sender,
            _depositData.depositTimestamp,
            _depositData.recipient,
            _depositData.l1Token,
            _depositData.amount,
            _depositData.maxFeePct,
            _ancillaryDataHash,
            _depositHash,
            bridgeAdmin.depositContract()
        );
    }
}<|MERGE_RESOLUTION|>--- conflicted
+++ resolved
@@ -94,12 +94,9 @@
         bytes32 indexed priceRequestAncillaryDataHash,
         address indexed caller
     );
-<<<<<<< HEAD
+
     event LiquidityAdded(address indexed token, uint256 amount, uint256 lpTokensMinted, address liquidityProvider);
     event LiquidityRemoved(address indexed token, uint256 amount, uint256 lpTokensBurnt, address liquidityProvider);
-=======
-    event ProvidedLiquidity(address indexed token, uint256 amount, uint256 lpTokensMinted, address liquidityProvider);
->>>>>>> 7027f304
 
     modifier onlyFromOptimisticOracle() {
         require(msg.sender == address(_getOptimisticOracle()), "Caller must be OptimisticOracle");
@@ -266,12 +263,10 @@
     function settleRelay(DepositData memory _depositData) public {
         bytes32 depositHash = _getDepositHash(_depositData);
         RelayData storage relay = relays[depositHash];
-<<<<<<< HEAD
-        require(relays[depositHash].relayState == RelayState.Pending, "Can only speed up pending slow relay");
-=======
+
         require(relays[depositHash].relayState == RelayState.Pending, "Only pending state can be settled");
         // Note `hasPrice` will return false if liveness has not been passed in the optimistic oracle.
->>>>>>> 7027f304
+
         require(
             _getOptimisticOracle().hasPrice(
                 address(this),
@@ -287,38 +282,22 @@
         // was validated. This is because this contract proposes a price of 1e18, or "YES" to the identifier posing the
         // question "Is this relay valid for the associated deposit?". If the proposal is disputed, then the relayState
         // will be reset to UNINITIALIZED. If the proposal is not disputed, and there is a price available, then the
-<<<<<<< HEAD
-        // proposal must have passed the dispute period.
-=======
         // proposal must have passed the dispute period, assuming the proposal passed optimistic oracle liveness.
->>>>>>> 7027f304
 
         relay.relayState = RelayState.Finalized;
 
         // Pay recipient the deposit amount less fees.
-<<<<<<< HEAD
         uint256 recipientAmount =
             _depositData.amount - _getRealizedFeeAmount(relay.realizedFeePct, _depositData.amount);
         l1Token.safeTransfer(_depositData.recipient, recipientAmount);
-=======
-        IERC20(_depositData.l1Token).safeTransfer(
-            _depositData.recipient,
-            _depositData.amount - _getRealizedFeeAmount(relay.realizedFeePct, _depositData.amount)
-        );
->>>>>>> 7027f304
 
         // Reward relayers.
         // TODO: For now, if there was an instant relay associated with this deposit, then split the reward 50/50
         // between slow and instant relayer. Otherwise pay the slow relayer the full reward.
         uint256 rewardPool = _getProposerRewardAmount(relay.proposerRewardPct, _depositData.amount);
-<<<<<<< HEAD
-        if (relay.instantRelayer != address(0)) {
-            l1Token.safeTransfer(
-=======
         // Depending on the if there is an instant relayer set or not, branch to payout accordingly.
         if (relay.instantRelayer != address(0)) {
             IERC20(_depositData.l1Token).safeTransfer(
->>>>>>> 7027f304
                 relay.instantRelayer,
                 FixedPoint
                     .Unsigned(rewardPool)
@@ -326,11 +305,7 @@
                     .div(FixedPoint.fromUnscaledUint(2))
                     .rawValue
             );
-<<<<<<< HEAD
             l1Token.safeTransfer(
-=======
-            IERC20(_depositData.l1Token).safeTransfer(
->>>>>>> 7027f304
                 relay.slowRelayer,
                 FixedPoint
                     .Unsigned(rewardPool)
@@ -339,7 +314,6 @@
                     .rawValue
             );
         } else {
-<<<<<<< HEAD
             l1Token.safeTransfer(relay.slowRelayer, rewardPool);
         }
 
@@ -353,12 +327,6 @@
 
     function finalizeL2BatchTransfer() public {
         //TODO: implement this method that calls the canonical optimism bridge to pull any finalized L2->L1 transfers.
-=======
-            IERC20(_depositData.l1Token).safeTransfer(relay.slowRelayer, rewardPool);
-        }
-
-        emit SettledRelay(depositHash, keccak256(getRelayAncillaryData(_depositData, relay)), msg.sender);
->>>>>>> 7027f304
     }
 
     /**
