--- conflicted
+++ resolved
@@ -6,11 +6,8 @@
 // changing their version is preferable to changing this contract to 0.7.x and defining compatible interfaces for all
 // of the imported DVM contracts below.
 import "./OVM_CrossDomainEnabled.sol";
-<<<<<<< HEAD
+import "./BridgePoolFactoryInterface.sol";
 import "./BridgePool.sol";
-=======
-import "./BridgePoolFactoryInterface.sol";
->>>>>>> 4a93178d
 import "../../../contracts/oracle/interfaces/IdentifierWhitelistInterface.sol";
 import "../../../contracts/oracle/interfaces/FinderInterface.sol";
 import "../../../contracts/oracle/implementation/Constants.sol";
@@ -23,11 +20,7 @@
  * responsible for deploying new BridgePools, which houses passive liquidity and enables relaying of L2 deposits.
  * @dev The owner of this contract can call permissioned functions on the L2 DepositBox.
  */
-<<<<<<< HEAD
-contract BridgePoolFactory is Ownable, OVM_CrossDomainEnabled, Testable {
-=======
-contract BridgePoolFactory is BridgePoolFactoryInterface, Ownable, OVM_CrossDomainEnabled {
->>>>>>> 4a93178d
+contract BridgePoolFactory is BridgePoolFactoryInterface, Ownable, Testable, OVM_CrossDomainEnabled {
     // Finder used to point to latest OptimisticOracle and other DVM contracts.
     address public override finder;
 
@@ -64,18 +57,11 @@
     constructor(
         address _finder,
         address _crossDomainMessenger,
-<<<<<<< HEAD
-        uint256 _optimisticOracleLiveness,
-        uint256 _proposerBondPct,
+        uint64 _optimisticOracleLiveness,
+        uint64 _proposerBondPct,
         bytes32 _identifier,
         address _timer
     ) OVM_CrossDomainEnabled(_crossDomainMessenger) Testable(_timer) {
-=======
-        uint64 _optimisticOracleLiveness,
-        uint64 _proposerBondPct,
-        bytes32 _identifier
-    ) OVM_CrossDomainEnabled(_crossDomainMessenger) {
->>>>>>> 4a93178d
         finder = _finder;
         timer = _timer;
         require(address(_getCollateralWhitelist()) != address(0), "Invalid finder");
@@ -163,17 +149,15 @@
 
         L1TokenRelationships storage whitelistedToken = whitelistedTokens[_l1Token];
         whitelistedToken.l2Token = _l2Token;
-<<<<<<< HEAD
         // If token mapping isn't associated with a BridgePool, then deploy a new one. Otherwise just update the mapping.
         if (whitelistedToken.bridgePool == address(0)) {
             BridgePool newPool = new BridgePool(address(this), timer);
             whitelistedToken.bridgePool = address(newPool);
             emit DeployedBridgePool(address(newPool));
         }
-=======
+
         // TODO: Need to prepare for situation where this async transaction fails due to insufficient gas, or other
         // reasons. Currently, the user can execute this function again.
->>>>>>> 4a93178d
         sendCrossDomainMessage(
             depositContract,
             _l2Gas,
