--- conflicted
+++ resolved
@@ -2262,11 +2262,7 @@
     const startingVotingRoundId = Number(await voting.methods.getCurrentRoundId().call());
 
     // Requesting prices now should place them in the following voting round (normal behaviour).
-<<<<<<< HEAD
-    const identifier = padRight(utf8ToHex("Moving-rounds"), 64); // Use the same identifier for both.
-=======
     const identifier = padRight(utf8ToHex("slash-test"), 64); // Use the same identifier for both.
->>>>>>> 98bb0206
     const time1 = "420";
     await supportedIdentifiers.methods.addSupportedIdentifier(identifier).send({ from: accounts[0] });
     await voting.methods.requestPrice(identifier, time1).send({ from: registeredContract });
@@ -2335,87 +2331,6 @@
       "42069"
     );
   });
-<<<<<<< HEAD
-  it("Can delegate voting to another address to vote on your stakes behalf", async function () {
-    // Delegate from account1 to rand.
-    await voting.methods.delegateVoting(rand).send({ from: account1 });
-    await voting.methods.acceptDelegation(account1).send({ from: rand });
-
-    // State variables should be set correctly.
-    assert.equal((await voting.methods.voterStakes(account1).call()).delegateVoting, rand);
-    assert.equal(await voting.methods.delegateToStaker(rand).call(), account1);
-
-    // Request a price and see that we can vote on it on behalf of the account1 from the delegate.
-    const identifier = padRight(utf8ToHex("delegated-voting"), 64); // Use the same identifier for both.
-    const time = "420";
-    await supportedIdentifiers.methods.addSupportedIdentifier(identifier).send({ from: accounts[0] });
-    await voting.methods.requestPrice(identifier, time).send({ from: registeredContract });
-
-    await moveToNextRound(voting, accounts[0]);
-    const roundId = (await voting.methods.getCurrentRoundId().call()).toString();
-
-    const price = 1;
-
-    const salt = getRandomSignedInt(); // use the same salt for all votes. bad practice but wont impact anything.
-
-    // construct the vote hash. Note the account is the delegate.
-    const hash = computeVoteHash({ salt, roundId, identifier, price, account: rand, time });
-
-    // Commit the votes.
-    await voting.methods.commitVote(identifier, time, hash).send({ from: rand });
-    await moveToNextPhase(voting, accounts[0]); // Reveal the votes.
-    await voting.methods.revealVote(identifier, time, price, salt).send({ from: rand });
-    await moveToNextRound(voting, accounts[0]); // Move to the next round.
-
-    // The price should have settled as per usual and be recoverable. The original staker should have gained the positive
-    // slashing from being the oly correct voter. The total slashing should be 68mm * 0.0016 = 108800.
-    assert.equal(await voting.methods.getPrice(identifier, time).call({ from: registeredContract }), price);
-    await voting.methods.updateTrackers(account1).send({ from: account1 });
-    assert.equal(
-      (await voting.methods.voterStakes(account1).call()).cumulativeStaked,
-      toWei("32000000").add(toWei("108800"))
-    );
-  });
-
-  it("Existing stakers cant become delegates and delegates cant stake", async function () {
-    // Account1 has a staked balance so cant be used by account2 in delegation.
-    assert(await didContractThrow(voting.methods.delegateVoting(account1).send({ from: account2 })));
-
-    // Before the user accepts  the delegation they can stake but after they accept it they can no longer stake.
-    await voting.methods.delegateVoting(rand).send({ from: account1 });
-    await votingToken.methods.mint(rand, toWei("100")).send({ from: accounts[0] });
-    await votingToken.methods.approve(voting.options.address, toWei("100")).send({ from: rand });
-
-    // Should be able to stake before accepting the delegation.
-    await voting.methods.stake(toWei("50")).send({ from: rand });
-
-    // After accepting the delegation can no longer stake.
-    await voting.methods.acceptDelegation(account1).send({ from: rand });
-    assert(await didContractThrow(voting.methods.stake(toWei("50")).send({ from: rand })));
-  });
-
-  it("Stakers can revoke a delegate", async function () {
-    await voting.methods.delegateVoting(rand).send({ from: account1 });
-    await voting.methods.acceptDelegation(account1).send({ from: rand });
-    assert.equal((await voting.methods.voterStakes(account1).call()).delegateVoting, rand);
-    assert.equal(await voting.methods.delegateToStaker(rand).call(), account1);
-
-    // Cant try and remove a non-delegate.
-    assert(await didContractThrow(voting.methods.revokeDelegation(account1).send({ from: account2 })));
-
-    // Non-staker can't revoke a delegate.
-    assert(await didContractThrow(voting.methods.revokeDelegation(account1).send({ from: account2 })));
-
-    // Remove the delegation.
-    await voting.methods.revokeDelegation(rand).send({ from: account1 });
-    assert.equal((await voting.methods.voterStakes(account1).call()).delegateVoting, ZERO_ADDRESS);
-    assert.equal(await voting.methods.delegateToStaker(rand).call(), ZERO_ADDRESS);
-  });
-  it("Delegate must accept delegation", async function () {
-    // TODO: Add a test to verify the delegate can accept the delegation and the lack of this block actions.
-  });
-=======
->>>>>>> 98bb0206
 });
 
 // TODO: add tests for staking/ustaking during a voting round. this can only be done once we've decided on this locking mechanism.
