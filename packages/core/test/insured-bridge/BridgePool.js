const { assert } = require("chai");
const hre = require("hardhat");
const { web3 } = hre;
const {
  didContractThrow,
  interfaceName,
  TokenRolesEnum,
  InsuredBridgeRelayStateEnum,
  ZERO_ADDRESS,
  MAX_UINT_VAL,
} = require("@uma/common");
const { getContract, assertEventEmitted } = hre;
const { hexToUtf8, utf8ToHex, toWei, toBN, soliditySha3 } = web3.utils;

// Tested contracts
const BridgePool = getContract("BridgePool");

// Helper contracts
const MessengerMock = getContract("MessengerMock");
const BridgeAdmin = getContract("BridgeAdmin");
const Finder = getContract("Finder");
const IdentifierWhitelist = getContract("IdentifierWhitelist");
const AddressWhitelist = getContract("AddressWhitelist");
const OptimisticOracle = getContract("SkinnyOptimisticOracle");
const Store = getContract("Store");
const ERC20 = getContract("ExpandedERC20");
const Timer = getContract("Timer");
const MockOracle = getContract("MockOracleAncillary");

// Contract objects
let messenger;
let bridgeAdmin;
let bridgePool;
let finder;
let store;
let identifierWhitelist;
let collateralWhitelist;
let timer;
let optimisticOracle;
let l1Token;
let l2Token;
let lpToken;
let mockOracle;

// Hard-coded test params:
const defaultRelayHash = "0x0000000000000000000000000000000000000000000000000000000000000000";
const chainId = "10";
const defaultGasLimit = 1_000_000;
const defaultGasPrice = toWei("1", "gwei");
const defaultIdentifier = utf8ToHex("IS_CROSS_CHAIN_RELAY_VALID");
const defaultLiveness = 100;
const lpFeeRatePerSecond = toWei("0.0000015");
const defaultProposerBondPct = toWei("0.05");
const defaultSlowRelayFeePct = toWei("0.01");
const defaultInstantRelayFeePct = toWei("0.01");
const defaultQuoteTimestamp = "100000"; // no validation of this happens on L1.
const defaultRealizedLpFee = toWei("0.1");
const finalFee = toWei("1");
const initialPoolLiquidity = toWei("1000");
const relayAmount = toBN(initialPoolLiquidity)
  .mul(toBN(toWei("0.1")))
  .div(toBN(toWei("1")))
  .toString();
const realizedLpFeeAmount = toBN(defaultRealizedLpFee)
  .mul(toBN(relayAmount))
  .div(toBN(toWei("1")));
const realizedSlowRelayFeeAmount = toBN(defaultSlowRelayFeePct)
  .mul(toBN(relayAmount))
  .div(toBN(toWei("1")));
const realizedInstantRelayFeeAmount = toBN(defaultInstantRelayFeePct)
  .mul(toBN(relayAmount))
  .div(toBN(toWei("1")));
const slowRelayAmountSubFee = toBN(relayAmount).sub(realizedLpFeeAmount).sub(realizedSlowRelayFeeAmount).toString();
const instantRelayAmountSubFee = toBN(relayAmount)
  .sub(realizedLpFeeAmount)
  .sub(realizedSlowRelayFeeAmount)
  .sub(realizedInstantRelayFeeAmount)
  .toString();
// Relayers must post proposal bond + final fee
const proposalBond = toBN(defaultProposerBondPct)
  .mul(toBN(relayAmount))
  .div(toBN(toWei("1")));
const totalRelayBond = proposalBond.add(toBN(finalFee));
// Winner of a dispute gets bond back + 1/2 of loser's bond+final fee. So, the total dispute refund is
// 1.5x the proposer bond + final fee.
const totalDisputeRefund = toBN(defaultProposerBondPct)
  .mul(toBN(relayAmount))
  .div(toBN(toWei("1")))
  .mul(toBN(toWei("1.5")))
  .div(toBN(toWei("1")))
  .add(toBN(finalFee));
// Forfeited dispute bond + final fee is paid to store.
const disputePaidToStore = toBN(defaultProposerBondPct)
  .mul(toBN(relayAmount))
  .div(toBN(toWei("1")))
  .mul(toBN(toWei("0.5")))
  .div(toBN(toWei("1")))
  .add(toBN(finalFee));

// Conveniently re-used values:
let relayData;
let depositData;
let depositHash;
let relayAncillaryData;

describe("BridgePool", () => {
  let accounts,
    owner,
    depositContractImpersonator,
    depositor,
    relayer,
    liquidityProvider,
    l1Recipient,
    instantRelayer,
    disputer,
    rando;

  const advanceTime = async (timeIncrease) => {
    await timer.methods
      .setCurrentTime(Number(await timer.methods.getCurrentTime().call()) + timeIncrease)
      .send({ from: owner });
  };

  // Construct params from relayDeposit. Uses the default `depositData` as the base information while enabling the
  // caller to override specific values for either the deposit data or relay data.
  const generateRelayParams = (depositDataOverride = {}, relayDataOverride = {}) => {
    const _depositData = { ...depositData, ...depositDataOverride };
    const _relayData = { ...relayData, ...relayDataOverride };
    // Remove the l1Token. This is part of the deposit data (hash) but is not part of the params for relayDeposit.
    // eslint-disable-next-line no-unused-vars
    const { l1Token, ...params } = _depositData;
    return [...Object.values(params), _relayData.realizedLpFeePct];
  };

  // Generate ABI encoded deposit data and deposit data hash.
  const generateDepositHash = (depositData) => {
    const depositDataAbiEncoded = web3.eth.abi.encodeParameters(
      ["uint8", "uint64", "address", "address", "address", "uint256", "uint64", "uint64", "uint64"],
      [
        depositData.chainId,
        depositData.depositId,
        depositData.l1Recipient,
        depositData.l2Sender,
        l1Token.options.address,
        depositData.amount,
        depositData.slowRelayFeePct,
        depositData.instantRelayFeePct,
        depositData.quoteTimestamp,
      ]
    );
    const depositHash = soliditySha3(depositDataAbiEncoded);
    return depositHash;
  };

  const generateInstantRelayHash = (depositHash, relayData) => {
    const instantRelayDataAbiEncoded = web3.eth.abi.encodeParameters(
      ["bytes32", "uint64"],
      [depositHash, relayData.realizedLpFeePct]
    );
    return soliditySha3(instantRelayDataAbiEncoded);
  };

  const generateRelayHash = (relayData) => {
    return soliditySha3(
      web3.eth.abi.encodeParameters(
        ["uint256", "address", "uint32", "uint64", "uint256"],
        [
          relayData.relayState,
          relayData.slowRelayer,
          relayData.relayId,
          relayData.realizedLpFeePct,
          relayData.priceRequestTime,
        ]
      )
    );
  };

  before(async function () {
    accounts = await web3.eth.getAccounts();
    [
      owner,
      depositContractImpersonator,
      depositor,
      relayer,
      liquidityProvider,
      l1Recipient,
      l2Token,
      instantRelayer,
      disputer,
      rando,
    ] = accounts;

    // Deploy or fetch deployed contracts:
    finder = await Finder.new().send({ from: owner });
    collateralWhitelist = await AddressWhitelist.new().send({ from: owner });
    await finder.methods
      .changeImplementationAddress(utf8ToHex(interfaceName.CollateralWhitelist), collateralWhitelist.options.address)
      .send({ from: owner });

    identifierWhitelist = await IdentifierWhitelist.new().send({ from: owner });
    await finder.methods
      .changeImplementationAddress(utf8ToHex(interfaceName.IdentifierWhitelist), identifierWhitelist.options.address)
      .send({ from: owner });
    timer = await Timer.new().send({ from: owner });
    store = await Store.new({ rawValue: "0" }, { rawValue: "0" }, timer.options.address).send({ from: owner });
    await finder.methods
      .changeImplementationAddress(utf8ToHex(interfaceName.Store), store.options.address)
      .send({ from: owner });

    // Other contract setup needed to relay deposit:
    await identifierWhitelist.methods.addSupportedIdentifier(defaultIdentifier).send({ from: owner });
  });
  beforeEach(async function () {
    // Deploy new contracts with clean state and perform setup:
    l1Token = await ERC20.new("TESTERC20", "TESTERC20", 18).send({ from: owner });
    await l1Token.methods.addMember(TokenRolesEnum.MINTER, owner).send({ from: owner });
    await collateralWhitelist.methods.addToWhitelist(l1Token.options.address).send({ from: owner });
    await store.methods.setFinalFee(l1Token.options.address, { rawValue: finalFee }).send({ from: owner });

    // Deploy new OptimisticOracle so that we can control its timing:
    // - Set initial liveness to something != `defaultLiveness` so we can test that the custom liveness is set
    //   correctly by the BridgePool.
    optimisticOracle = await OptimisticOracle.new(
      defaultLiveness * 10,
      finder.options.address,
      timer.options.address
    ).send({ from: owner });
    await finder.methods
      .changeImplementationAddress(utf8ToHex(interfaceName.SkinnyOptimisticOracle), optimisticOracle.options.address)
      .send({ from: owner });

    // Deploy new MockOracle so that OptimisticOracle disputes can make price requests to it:
    mockOracle = await MockOracle.new(finder.options.address, timer.options.address).send({ from: owner });
    await finder.methods
      .changeImplementationAddress(utf8ToHex(interfaceName.Oracle), mockOracle.options.address)
      .send({ from: owner });

    // Deploy and setup BridgeAdmin:
    messenger = await MessengerMock.new().send({ from: owner });
    bridgeAdmin = await BridgeAdmin.new(
      finder.options.address,
      defaultLiveness,
      defaultProposerBondPct,
      defaultIdentifier
    ).send({ from: owner });
    await bridgeAdmin.methods
      .setDepositContract(chainId, depositContractImpersonator, messenger.options.address)
      .send({ from: owner });

    // New BridgePool linked to BridgeAdmin
    bridgePool = await BridgePool.new(
      "LP Token",
      "LPT",
      bridgeAdmin.options.address,
      l1Token.options.address,
      lpFeeRatePerSecond,
      timer.options.address
    ).send({ from: owner });

    // The bridge pool has an embedded ERC20 to represent LP positions.
    lpToken = await ERC20.at(bridgePool.options.address);

    // Add L1-L2 token mapping
    await bridgeAdmin.methods
      .whitelistToken(
        chainId,
        l1Token.options.address,
        l2Token,
        bridgePool.options.address,
        defaultGasLimit,
        defaultGasPrice
      )
      .send({ from: owner });

    // Seed relayers, and disputer with tokens.
    await l1Token.methods.mint(relayer, totalRelayBond).send({ from: owner });
    await l1Token.methods.mint(disputer, totalRelayBond).send({ from: owner });
    await l1Token.methods.mint(instantRelayer, instantRelayAmountSubFee).send({ from: owner });
    await l1Token.methods.mint(liquidityProvider, initialPoolLiquidity).send({ from: owner });

    // Store expected relay data that we'll use to verify contract state:
    depositData = {
      chainId: chainId,
      depositId: 1,
      l1Recipient: l1Recipient,
      l2Sender: depositor,
      amount: relayAmount,
      slowRelayFeePct: defaultSlowRelayFeePct,
      instantRelayFeePct: defaultInstantRelayFeePct,
      quoteTimestamp: defaultQuoteTimestamp,
    };
    relayData = {
      relayState: 0,
      relayId: 0,
      priceRequestTime: 0,
      realizedLpFeePct: defaultRealizedLpFee,
      slowRelayer: relayer,
    };

    // Save other reused values.
    depositHash = generateDepositHash(depositData);
    relayAncillaryData = await bridgePool.methods.getRelayAncillaryData(depositData, relayData).call();
  });
  it("Constructor validation", async function () {
    // LP Token symbol and name cannot be empty.
    assert(
      await didContractThrow(
        BridgePool.new(
          "",
          "LPT",
          bridgeAdmin.options.address,
          l1Token.options.address,
          lpFeeRatePerSecond,
          timer.options.address
        ).send({ from: owner })
      )
    );
    assert(
      await didContractThrow(
        BridgePool.new(
          "LP Token",
          "",
          bridgeAdmin.options.address,
          l1Token.options.address,
          lpFeeRatePerSecond,
          timer.options.address
        ).send({ from: owner })
      )
    );
  });
  it("Constructs utf8-encoded ancillary data for relay", async function () {
    const parameters = [
      { t: "uint8", v: depositData.chainId },
      { t: "uint64", v: depositData.depositId },
      { t: "address", v: depositData.l1Recipient },
      { t: "address", v: depositData.l2Sender },
      { t: "uint256", v: depositData.amount },
      { t: "uint64", v: depositData.slowRelayFeePct },
      { t: "uint64", v: depositData.instantRelayFeePct },
      { t: "uint64", v: depositData.quoteTimestamp },
      { t: "uint32", v: relayData.relayId },
      { t: "uint64", v: relayData.realizedLpFeePct },
      { t: "address", v: l1Token.options.address },
    ];
    const hash = web3.utils.soliditySha3(
      web3.eth.abi.encodeParameters(
        parameters.map((elt) => elt.t),
        parameters.map((elt) => elt.v)
      )
    );
    assert.equal(hexToUtf8(relayAncillaryData), `relayHash:${hash.substring(2)}`);
  });
  describe("Relay deposit", () => {
    beforeEach(async function () {
      // Add liquidity to the pool
      await l1Token.methods.approve(bridgePool.options.address, initialPoolLiquidity).send({ from: liquidityProvider });
      await bridgePool.methods.addLiquidity(initialPoolLiquidity).send({ from: liquidityProvider });
    });
    it("Basic checks", async () => {
      // Fails if approval not given by relayer.
      assert(await didContractThrow(bridgePool.methods.relayDeposit(...generateRelayParams()).send({ from: relayer })));
      await l1Token.methods.approve(bridgePool.options.address, totalRelayBond).send({ from: relayer });

      // Note: For the following tests, mint relayer enough balance such that their balance isn't the reason why the
      // contract call reverts.
      await l1Token.methods.mint(relayer, initialPoolLiquidity).send({ from: owner });
      await l1Token.methods.approve(bridgePool.options.address, initialPoolLiquidity).send({ from: relayer });

      // Fails if pool doesn't have enough funds to cover reward; request price will revert when it tries to pull reward.
      // -setting relay amount to the pool's full balance and the reward % to >100% will induce this
      assert(
        await didContractThrow(
          bridgePool.methods
            .relayDeposit(...generateRelayParams({}, { realizedLpFeePct: toWei("1.01") }))
            .send({ from: relayer })
        )
      );

      // Fails if withdrawal amount+proposer reward > pool balance. Setting relay amount to 99% of pool's full
      // balance and then reward % to 15%, where the relay amount is already assumed to be 10% of the full balance,
      // means that total withdrawal %=(0.99+0.15*0.1) > 1.0
      assert(
        await didContractThrow(
          bridgePool.methods
            .relayDeposit(
              ...generateRelayParams(
                {
                  amount: toBN(initialPoolLiquidity)
                    .mul(toBN(toWei("0.99")))
                    .div(toBN(toWei("1"))),
                },
                { realizedLpFeePct: toWei("1.15") }
              )
            )
            .send({ from: relayer })
        )
      );

      assert.equal(await bridgePool.methods.numberOfRelays().call(), "0"); // Relay index should start at 0.

      // Deposit with no relay attempt should have correct state and empty relay hash.
      const relayStatus = await bridgePool.methods.relays(depositHash).call();
      assert.equal(relayStatus, defaultRelayHash);
    });
    it("Requests and proposes optimistic price request", async () => {
      // Cache price request timestamp.
      const requestTimestamp = (await bridgePool.methods.getCurrentTime().call()).toString();
      const relayAttemptData = {
        ...relayData,
        priceRequestTime: requestTimestamp,
        relayState: InsuredBridgeRelayStateEnum.PENDING,
      };
      const expectedExpirationTimestamp = (Number(requestTimestamp) + defaultLiveness).toString();

      // Proposer approves pool to withdraw total bond.
      await l1Token.methods.approve(bridgePool.options.address, totalRelayBond).send({ from: relayer });
      const txn = await bridgePool.methods.relayDeposit(...generateRelayParams()).send({ from: relayer });

      // Relay count increments.
      assert.equal(await bridgePool.methods.numberOfRelays().call(), "1");

      // Check L1 token balances.
      assert.equal(
        (await l1Token.methods.balanceOf(relayer).call()).toString(),
        "0",
        "Relayer should post entire balance as bond"
      );
      assert.equal(
        (await l1Token.methods.balanceOf(optimisticOracle.options.address).call()).toString(),
        totalRelayBond,
        "OptimisticOracle should custody total relay bond"
      );

      // Check RelayData struct is stored correctly and mapped to the deposit hash.
      const relayStatus = await bridgePool.methods.relays(depositHash).call();
      const relayHash = generateRelayHash(relayAttemptData);
      assert.equal(relayStatus, relayHash);

      // Instant relayer for this relay should be uninitialized.
      const instantRelayHash = generateInstantRelayHash(depositHash, relayData);
      assert.equal(await bridgePool.methods.instantRelays(instantRelayHash).call(), ZERO_ADDRESS);

      // Check event is logged correctly and emits all information needed to recreate the relay and associated deposit.
      await assertEventEmitted(txn, bridgePool, "DepositRelayed", (ev) => {
        return (
          ev.depositHash === depositHash &&
          ev.depositData.chainId.toString() === depositData.chainId.toString() &&
          ev.depositData.depositId.toString() === depositData.depositId.toString() &&
          ev.depositData.l1Recipient === depositData.l1Recipient &&
          ev.depositData.l2Sender === depositData.l2Sender &&
          ev.depositData.amount === depositData.amount &&
          ev.depositData.slowRelayFeePct === depositData.slowRelayFeePct &&
          ev.depositData.instantRelayFeePct === depositData.instantRelayFeePct &&
          ev.depositData.quoteTimestamp === depositData.quoteTimestamp &&
          ev.l1Token === l1Token.options.address &&
          ev.relay.slowRelayer === relayer &&
          ev.relay.relayId.toString() === relayAttemptData.relayId.toString() &&
          ev.relay.realizedLpFeePct === relayAttemptData.realizedLpFeePct &&
          ev.relay.priceRequestTime === relayAttemptData.priceRequestTime &&
          ev.relay.relayState === relayAttemptData.relayState
        );
      });

      // Check OptimisticOracle emitted price request contains correct data.
      await assertEventEmitted(txn, optimisticOracle, "RequestPrice", (ev) => {
        return (
          ev.requester === bridgePool.options.address &&
          hexToUtf8(ev.identifier) === hexToUtf8(defaultIdentifier) &&
          ev.timestamp.toString() === relayAttemptData.priceRequestTime.toString() &&
          ev.ancillaryData === relayAncillaryData &&
          ev.request.proposer === relayer &&
          ev.request.disputer === ZERO_ADDRESS &&
          ev.request.currency === l1Token.options.address &&
          !ev.request.settled &&
          ev.request.proposedPrice === toWei("1") &&
          ev.request.resolvedPrice === "0" &&
          ev.request.expirationTime === expectedExpirationTimestamp &&
          ev.request.reward === "0" &&
          ev.request.finalFee === finalFee &&
          ev.request.bond === proposalBond.toString() &&
          ev.request.customLiveness === defaultLiveness.toString()
        );
      });
      await assertEventEmitted(txn, optimisticOracle, "ProposePrice", (ev) => {
        return (
          ev.requester === bridgePool.options.address &&
          hexToUtf8(ev.identifier) === hexToUtf8(defaultIdentifier) &&
          ev.timestamp.toString() === relayAttemptData.priceRequestTime.toString() &&
          ev.ancillaryData === relayAncillaryData &&
          ev.request.proposer === relayer &&
          ev.request.disputer === ZERO_ADDRESS &&
          ev.request.currency === l1Token.options.address &&
          !ev.request.settled &&
          ev.request.proposedPrice === toWei("1") &&
          ev.request.resolvedPrice === "0" &&
          ev.request.expirationTime === expectedExpirationTimestamp &&
          ev.request.reward === "0" &&
          ev.request.finalFee === finalFee &&
          ev.request.bond === proposalBond.toString() &&
          ev.request.customLiveness === defaultLiveness.toString()
        );
      });

      // Check that another relay with different relay params for the same deposit reverts.
      await l1Token.methods.mint(rando, totalRelayBond).send({ from: owner });
      await l1Token.methods.approve(bridgePool.options.address, totalRelayBond).send({ from: rando });
      let duplicateRelayData = { realizedLpFeePct: toBN(defaultRealizedLpFee).mul(toBN("2")) };
      assert(
        await didContractThrow(
          bridgePool.methods
            .relayDeposit(
              depositData.chainId,
              depositData.depositId,
              depositData.l1Recipient,
              depositData.l2Sender,
              depositData.amount,
              depositData.slowRelayFeePct,
              depositData.instantRelayFeePct,
              depositData.quoteTimestamp,
              duplicateRelayData.realizedLpFeePct
            )
            .send({ from: rando })
        )
      );
    });
  });
  describe("Speed up relay", () => {
    beforeEach(async function () {
      // Add liquidity to the pool
      await l1Token.methods.approve(bridgePool.options.address, initialPoolLiquidity).send({ from: liquidityProvider });
      await bridgePool.methods.addLiquidity(initialPoolLiquidity).send({ from: liquidityProvider });
    });
    it("Valid instant relay, disputed, instant relayer should receive refund following subsequent valid relay", async () => {
      // Propose new relay:
      let relayAttemptData = {
        ...relayData,
        priceRequestTime: (await bridgePool.methods.getCurrentTime().call()).toString(),
        relayState: InsuredBridgeRelayStateEnum.PENDING,
      };
      await l1Token.methods.approve(bridgePool.options.address, totalRelayBond).send({ from: relayer });
      await bridgePool.methods.relayDeposit(...generateRelayParams()).send({ from: relayer });

      // Must approve contract to pull deposit amount.
      assert(
        await didContractThrow(
          bridgePool.methods.speedUpRelay(depositData, relayAttemptData).call({ from: instantRelayer })
        )
      );
      await l1Token.methods
        .approve(bridgePool.options.address, instantRelayAmountSubFee)
        .send({ from: instantRelayer });

      // Cannot speed up using relay params that do not correspond to pending relay.
      assert(
        await didContractThrow(bridgePool.methods.speedUpRelay(depositData, relayData).call({ from: instantRelayer }))
      );

      // Can speed up pending relay
      const speedupTxn = await bridgePool.methods
        .speedUpRelay(depositData, relayAttemptData)
        .send({ from: instantRelayer });
      await assertEventEmitted(speedupTxn, bridgePool, "RelaySpedUp", (ev) => {
        return (
          ev.depositHash === depositHash &&
          ev.instantRelayer === instantRelayer &&
          ev.relay.slowRelayer === relayer &&
          ev.relay.relayId === relayAttemptData.relayId.toString() &&
          ev.relay.realizedLpFeePct === relayAttemptData.realizedLpFeePct &&
          ev.relay.priceRequestTime === relayAttemptData.priceRequestTime &&
          ev.relay.relayState === relayAttemptData.relayState
        );
      });
      const speedupRelayStatus = await bridgePool.methods.relays(depositHash).call();
      assert.equal(speedupRelayStatus, generateRelayHash(relayAttemptData));
      const instantRelayHash = generateInstantRelayHash(
        depositHash,
        relayData // Note: the relay data should be the same as the original relay that was disputed.
      );
      assert.equal(await bridgePool.methods.instantRelays(instantRelayHash).call(), instantRelayer);

      // Check that contract pulled relay amount from instant relayer.
      assert.equal(
        (await l1Token.methods.balanceOf(instantRelayer).call()).toString(),
        "0",
        "Instant Relayer should transfer relay amount"
      );
      assert.equal(
        (await l1Token.methods.balanceOf(depositData.l1Recipient).call()).toString(),
        instantRelayAmountSubFee,
        "Recipient should receive the full amount, minus slow & instant fees"
      );

      // Grab proposed request data from events and submit for dispute:
      const proposalEvent = (await optimisticOracle.getPastEvents("ProposePrice", { fromBlock: 0 }))[0];
      await l1Token.methods.approve(optimisticOracle.options.address, totalRelayBond).send({ from: disputer });
      await optimisticOracle.methods
        .disputePrice(
          bridgePool.options.address,
          defaultIdentifier,
          proposalEvent.returnValues.timestamp,
          proposalEvent.returnValues.ancillaryData,
          proposalEvent.returnValues.request
        )
        .send({ from: disputer });

      // Submit another relay. Advance time so that price request data is different.
      await l1Token.methods.mint(rando, totalRelayBond).send({ from: owner });
      await l1Token.methods.approve(bridgePool.options.address, totalRelayBond).send({ from: rando });
      // Cache price request timestamp.
      await advanceTime(1);
      const requestTimestamp = (await bridgePool.methods.getCurrentTime().call()).toString();
      relayAttemptData = {
        ...relayData,
        slowRelayer: rando,
        priceRequestTime: requestTimestamp,
        relayId: (await bridgePool.methods.numberOfRelays().call()).toString(),
        relayState: InsuredBridgeRelayStateEnum.PENDING,
      };
      const expectedExpirationTimestamp = (Number(requestTimestamp) + defaultLiveness).toString();
      await bridgePool.methods.relayDeposit(...generateRelayParams()).send({ from: rando });

      // Cannot repeatedly speed relay up.
      await l1Token.methods.mint(instantRelayer, instantRelayAmountSubFee).send({ from: owner });
      await l1Token.methods
        .approve(bridgePool.options.address, instantRelayAmountSubFee)
        .send({ from: instantRelayer });
      assert(
        await didContractThrow(
          bridgePool.methods.speedUpRelay(depositData, relayAttemptData).call({ from: instantRelayer })
        )
      );
      // Burn newly minted tokens to make accounting simpler.
      await l1Token.methods.transfer(owner, instantRelayAmountSubFee).send({ from: instantRelayer });

      // Resolve and settle relay.
      const secondProposalEvent = (await optimisticOracle.getPastEvents("ProposePrice", { fromBlock: 0 }))[1];
      await timer.methods.setCurrentTime(expectedExpirationTimestamp).send({ from: owner });

      // Expire relay. Since instant relayed amount was correct, instant relayer should be refunded and user should
      // still just have the instant relay amount.
      await bridgePool.methods
        .settleRelay(
          depositData,
          relayAttemptData,
          secondProposalEvent.returnValues.ancillaryData,
          secondProposalEvent.returnValues.request
        )
        .send({ from: rando });

      // Check token balances.
      // - Slow relayer should get back their proposal bond from OO and reward from BridgePool.
      // - Fast relayer should get reward from BridgePool and the relayed amount, minus LP and slow relay fee. This
      // is equivalent to what the l1Recipient received + the instant relayer fee.
      // - Recipient already got paid by fast relayer and should receive no further tokens.
      assert.equal(
        (await l1Token.methods.balanceOf(rando).call()).toString(),
        toBN(totalRelayBond).add(realizedSlowRelayFeeAmount).toString(),
        "Slow relayer should receive proposal bond + slow relay reward"
      );
      assert.equal(
        (await l1Token.methods.balanceOf(instantRelayer).call()).toString(),
        toBN(instantRelayAmountSubFee).add(realizedInstantRelayFeeAmount).toString(),
        "Instant relayer should receive instant relay reward + the instant relay amount sub fees"
      );
      assert.equal(
        (await l1Token.methods.balanceOf(depositData.l1Recipient).call()).toString(),
        instantRelayAmountSubFee,
        "Recipient should still have the full amount, minus slow & instant fees"
      );
      assert.equal(
        (await l1Token.methods.balanceOf(optimisticOracle.options.address).call()).toString(),
        totalDisputeRefund.toString(),
        "OptimisticOracle should still hold dispute refund since dispute has not resolved yet"
      );
      assert.equal(
        (await l1Token.methods.balanceOf(bridgePool.options.address).call()).toString(),
        toBN(initialPoolLiquidity)
          .sub(toBN(instantRelayAmountSubFee).add(realizedInstantRelayFeeAmount).add(realizedSlowRelayFeeAmount))
          .toString(),
        "BridgePool should have balance reduced by relayed amount to l1Recipient"
      );
    });
    it("Invalid instant relay, disputed, instant relayer receives no refund following subsequent valid relay", async function () {
      // Propose new invalid relay where realizedFee is too large.
      const invalidRealizedLpFee = toWei("0.4");
      const invalidRelayData = {
        ...relayData,
        realizedLpFeePct: invalidRealizedLpFee,
        priceRequestTime: (await bridgePool.methods.getCurrentTime().call()).toString(),
        relayState: InsuredBridgeRelayStateEnum.PENDING,
      };
      await l1Token.methods.approve(bridgePool.options.address, totalRelayBond).send({ from: relayer });
      await bridgePool.methods.relayDeposit(...generateRelayParams({}, invalidRelayData)).send({ from: relayer });

      // Invalid instant relay with incorrect fee sends incorrect amount to user
      const invalidRealizedLpFeeAmount = toBN(invalidRealizedLpFee)
        .mul(toBN(relayAmount))
        .div(toBN(toWei("1")));
      const invalidInstantRelayAmountSubFee = toBN(relayAmount)
        .sub(invalidRealizedLpFeeAmount)
        .sub(realizedSlowRelayFeeAmount)
        .sub(realizedInstantRelayFeeAmount)
        .toString();
      await l1Token.methods
        .approve(bridgePool.options.address, invalidInstantRelayAmountSubFee)
        .send({ from: instantRelayer });
      await bridgePool.methods.speedUpRelay(depositData, invalidRelayData).send({ from: instantRelayer });
      const startingInstantRelayerAmount = (await l1Token.methods.balanceOf(instantRelayer).call()).toString();

      // User receives invalid instant relay amount.
      assert.equal(
        (await l1Token.methods.balanceOf(depositData.l1Recipient).call()).toString(),
        invalidInstantRelayAmountSubFee
      );

      // Before slow relay expires, it is disputed.
      await l1Token.methods.approve(optimisticOracle.options.address, totalRelayBond).send({ from: disputer });
      const proposalEvent = (await optimisticOracle.getPastEvents("ProposePrice", { fromBlock: 0 }))[0];
      await optimisticOracle.methods
        .disputePrice(
          bridgePool.options.address,
          defaultIdentifier,
          proposalEvent.returnValues.timestamp,
          proposalEvent.returnValues.ancillaryData,
          { ...proposalEvent.returnValues.request, instantRelayer }
        )
        .send({ from: disputer });

      // While dispute is pending resolution, a valid relay is resubmitted. Advance time so that
      // price request data is different.
      await l1Token.methods.mint(rando, totalRelayBond).send({ from: owner });
      await l1Token.methods.approve(bridgePool.options.address, totalRelayBond).send({ from: rando });
      await advanceTime(1);
      const requestTimestamp = (await bridgePool.methods.getCurrentTime().call()).toString();
      let relayAttemptData = {
        ...relayData,
        priceRequestTime: requestTimestamp,
        slowRelayer: rando,
        relayId: (await bridgePool.methods.numberOfRelays().call()).toString(),
        relayState: InsuredBridgeRelayStateEnum.PENDING,
      };
      await bridgePool.methods.relayDeposit(...generateRelayParams()).send({ from: rando });

      // Instant relayer address should be empty for most recent relay with valid params.
      const instantRelayHash = generateInstantRelayHash(depositHash, relayData);
      assert.equal(await bridgePool.methods.instantRelays(instantRelayHash).call(), ZERO_ADDRESS);

      // Can speed up relay with new (valid) params.
      await l1Token.methods.mint(instantRelayer, instantRelayAmountSubFee).send({ from: owner });
      await l1Token.methods
        .approve(bridgePool.options.address, instantRelayAmountSubFee)
        .send({ from: instantRelayer });
      await bridgePool.methods.speedUpRelay(depositData, relayAttemptData).send({ from: instantRelayer });

      // Expire this valid relay and check payouts.
      const expectedExpirationTimestamp = (Number(requestTimestamp) + defaultLiveness).toString();
      await timer.methods.setCurrentTime(expectedExpirationTimestamp).send({ from: owner });
      const secondProposalEvent = (await optimisticOracle.getPastEvents("ProposePrice", { fromBlock: 0 }))[1];
      await bridgePool.methods
        .settleRelay(
          depositData,
          relayAttemptData,
          secondProposalEvent.returnValues.ancillaryData,
          secondProposalEvent.returnValues.request
        )
        .send({ from: rando });

      // User should receive correct instant relay amount + the amount they received from invalid instant relay.
      assert.equal(
        (await l1Token.methods.balanceOf(depositData.l1Recipient).call()).toString(),
        toBN(instantRelayAmountSubFee).add(toBN(invalidInstantRelayAmountSubFee)).toString()
      );

      // Invalid instant relayer receives a refund from their correct instant relay, but nothing from their first
      // invalid relay that they sped up.
      assert.equal(
        (await l1Token.methods.balanceOf(instantRelayer).call()).toString(),
        toBN(startingInstantRelayerAmount)
          .add(toBN(instantRelayAmountSubFee).add(realizedInstantRelayFeeAmount))
          .toString()
      );

      // Slow relayer gets slow relay reward
      assert.equal(
        (await l1Token.methods.balanceOf(rando).call()).toString(),
        toBN(totalRelayBond).add(realizedSlowRelayFeeAmount).toString()
      );

      // OptimisticOracle should still hold dispute refund since dispute has not resolved yet
      assert.equal(
        (await l1Token.methods.balanceOf(optimisticOracle.options.address).call()).toString(),
        totalDisputeRefund.toString()
      );

      // BridgePool should have balance reduced by full amount sent to to l1Recipient.
      assert.equal(
        (await l1Token.methods.balanceOf(bridgePool.options.address).call()).toString(),
        toBN(initialPoolLiquidity)
          .sub(toBN(instantRelayAmountSubFee).add(realizedInstantRelayFeeAmount).add(realizedSlowRelayFeeAmount))
          .toString()
      );
    });
  });
  describe("Dispute pending relay", () => {
    beforeEach(async function () {
      // Add liquidity to the pool
      await l1Token.methods.approve(bridgePool.options.address, initialPoolLiquidity).send({ from: liquidityProvider });
      await bridgePool.methods.addLiquidity(initialPoolLiquidity).send({ from: liquidityProvider });
    });
    it("Can re-relay disputed request", async () => {
      // Cache price request timestamp.
      const requestTimestamp = (await bridgePool.methods.getCurrentTime().call()).toString();
      const expectedExpirationTimestamp = (Number(requestTimestamp) + defaultLiveness).toString();

      // Proposer approves pool to withdraw total bond.
      await l1Token.methods.approve(bridgePool.options.address, totalRelayBond).send({ from: relayer });
      await bridgePool.methods.relayDeposit(...generateRelayParams()).send({ from: relayer });

      // Dispute bond should be equal to proposal bond, and OptimisticOracle needs to be able to pull dispute bond
      // from disputer.
      await l1Token.methods.approve(optimisticOracle.options.address, totalRelayBond).send({ from: disputer });
      const proposalEvent = (await optimisticOracle.getPastEvents("ProposePrice", { fromBlock: 0 }))[0];
      const disputeTxn = await optimisticOracle.methods
        .disputePrice(
          bridgePool.options.address,
          defaultIdentifier,
          proposalEvent.returnValues.timestamp,
          relayAncillaryData,
          proposalEvent.returnValues.request
        )
        .send({ from: disputer });

      // Check for expected events:
      await assertEventEmitted(disputeTxn, optimisticOracle, "DisputePrice", (ev) => {
        return (
          ev.requester === bridgePool.options.address &&
          hexToUtf8(ev.identifier) === hexToUtf8(defaultIdentifier) &&
          ev.timestamp.toString() === requestTimestamp &&
          ev.ancillaryData === relayAncillaryData &&
          ev.request.proposer === relayer &&
          ev.request.disputer === disputer &&
          ev.request.currency === l1Token.options.address &&
          !ev.request.settled &&
          ev.request.proposedPrice === toWei("1") &&
          ev.request.resolvedPrice === "0" &&
          ev.request.expirationTime === expectedExpirationTimestamp &&
          ev.request.reward === "0" &&
          ev.request.finalFee === finalFee &&
          ev.request.bond === proposalBond.toString() &&
          ev.request.customLiveness === defaultLiveness.toString()
        );
      });

      // Mint relayer new bond to try relaying again:
      await l1Token.methods.mint(relayer, totalRelayBond).send({ from: owner });
      await l1Token.methods.approve(bridgePool.options.address, totalRelayBond).send({ from: relayer });

      // Relaying again with the exact same relay params will succeed because the relay nonce increments.
      // This is possible because the `OO.disputePrice` callback to the BridgePool marks the relay as Disputed,
      // allowing it to be relayed again.
      assert.ok(await bridgePool.methods.relayDeposit(...generateRelayParams()).call({ from: relayer }));
    });
    it("Relay request is disputed, re-relay request expires before dispute resolves", async function () {
      // Cache price request timestamp.
      const requestTimestamp = (await bridgePool.methods.getCurrentTime().call()).toString();
      const expectedExpirationTimestamp = (Number(requestTimestamp) + defaultLiveness).toString();

      // Proposer approves pool to withdraw total bond.
      await l1Token.methods.approve(bridgePool.options.address, totalRelayBond).send({ from: relayer });
      await bridgePool.methods.relayDeposit(...generateRelayParams()).send({ from: relayer });

      // Dispute bond should be equal to proposal bond, and OptimisticOracle needs to be able to pull dispute bond
      // from disputer.
      await l1Token.methods.approve(optimisticOracle.options.address, totalRelayBond).send({ from: disputer });
      const proposalEvent = (await optimisticOracle.getPastEvents("ProposePrice", { fromBlock: 0 }))[0];
      await optimisticOracle.methods
        .disputePrice(
          bridgePool.options.address,
          defaultIdentifier,
          proposalEvent.returnValues.timestamp,
          relayAncillaryData,
          proposalEvent.returnValues.request
        )
        .send({ from: disputer });

<<<<<<< HEAD
      // Mint relayer new bond to relay again:
      await l1Token.methods.mint(relayer, totalRelayBond).send({ from: owner });
      await l1Token.methods.approve(bridgePool.options.address, totalRelayBond).send({ from: relayer });
      const relayAttemptData = {
        ...relayData,
        priceRequestTime: requestTimestamp,
        relayId: (await bridgePool.methods.numberOfRelays().call()).toString(),
        relayState: InsuredBridgeRelayStateEnum.PENDING,
      };
      await bridgePool.methods.relayDeposit(...generateRelayParams()).send({ from: relayer });
=======
      // Mint mew relayer bond to relay again:
      await l1Token.methods.mint(rando, totalRelayBond).send({ from: owner });
      await l1Token.methods.approve(bridgePool.options.address, totalRelayBond).send({ from: rando });
      await bridgePool.methods.relayDeposit(...generateRelayParams()).send({ from: rando });
>>>>>>> fce250cc
      const proposalEvent2 = (await optimisticOracle.getPastEvents("ProposePrice", { fromBlock: 0 }))[1];

      // Resolve re-relay.
      await timer.methods.setCurrentTime(expectedExpirationTimestamp).send({ from: owner });
      await bridgePool.methods
        .settleRelay(
          depositData,
          relayAttemptData,
          proposalEvent2.returnValues.ancillaryData,
          proposalEvent2.returnValues.request
        )
        .send({ from: rando });

      // Should not be able to settle relay again even if the OO has a resolved price.
      assert(
        await didContractThrow(
          bridgePool.methods
            .settleRelay(
              depositData,
              { ...relayAttemptData, relayState: InsuredBridgeRelayStateEnum.FINALIZED },
              proposalEvent2.returnValues.ancillaryData,
              { ...proposalEvent2.returnValues.request, settled: true, resolvedPrice: toWei("1") }
            )
            .send({ from: rando })
        )
      );

      // Now resolve dispute.
      const price = toWei("1");
      const stampedDisputeAncillaryData = await optimisticOracle.methods
        .stampAncillaryData(relayAncillaryData, bridgePool.options.address)
        .call();
      await mockOracle.methods
        .pushPrice(defaultIdentifier, proposalEvent.returnValues.timestamp, stampedDisputeAncillaryData, price)
        .send({ from: owner });
      const disputeEvent = (await optimisticOracle.getPastEvents("DisputePrice", { fromBlock: 0 }))[0];
      await optimisticOracle.methods
        .settle(
          bridgePool.options.address,
          defaultIdentifier,
          disputeEvent.returnValues.timestamp,
          disputeEvent.returnValues.ancillaryData,
          disputeEvent.returnValues.request
        )
        .send({ from: accounts[0] });
<<<<<<< HEAD
=======

      // Should not be able to settle relay again.
      assert(await didContractThrow(bridgePool.methods.settleRelay(depositData).send({ from: rando })));

      assert.equal(
        (await l1Token.methods.balanceOf(rando).call()).toString(),
        toBN(totalRelayBond).add(realizedSlowRelayFeeAmount).toString(),
        "Follow-up relayer should receive proposal bond + slow relay reward"
      );
      assert.equal(
        (await l1Token.methods.balanceOf(relayer).call()).toString(),
        totalDisputeRefund.toString(),
        "Original relayer should receive entire bond back + 1/2 of loser's bond"
      );
      assert.equal(
        (await l1Token.methods.balanceOf(bridgePool.options.address).call()).toString(),
        toBN(initialPoolLiquidity).sub(
          toBN(instantRelayAmountSubFee).add(realizedInstantRelayFeeAmount).add(realizedSlowRelayFeeAmount)
        ),
        "Pool should have initial liquidity amount minus relay amount sub LP fee"
      );
      assert.equal(
        (await l1Token.methods.balanceOf(l1Recipient).call()).toString(),
        toBN(instantRelayAmountSubFee).add(realizedInstantRelayFeeAmount).toString(),
        "Recipient should receive total relay amount + instant relay fee"
      );
>>>>>>> fce250cc
    });
    it("Relay request is disputed, re-relay request expires after dispute resolves", async function () {
      // Cache price request timestamp.
      const requestTimestamp = (await bridgePool.methods.getCurrentTime().call()).toString();
      const expectedExpirationTimestamp = (Number(requestTimestamp) + defaultLiveness).toString();

      // Proposer approves pool to withdraw total bond.
      await l1Token.methods.approve(bridgePool.options.address, totalRelayBond).send({ from: relayer });
      await bridgePool.methods.relayDeposit(...generateRelayParams()).send({ from: relayer });

      // Dispute bond should be equal to proposal bond, and OptimisticOracle needs to be able to pull dispute bond
      // from disputer.
      await l1Token.methods.approve(optimisticOracle.options.address, totalRelayBond).send({ from: disputer });
      const proposalEvent = (await optimisticOracle.getPastEvents("ProposePrice", { fromBlock: 0 }))[0];
      await optimisticOracle.methods
        .disputePrice(
          bridgePool.options.address,
          defaultIdentifier,
          proposalEvent.returnValues.timestamp,
          relayAncillaryData,
          proposalEvent.returnValues.request
        )
        .send({ from: disputer });

<<<<<<< HEAD
      // Mint relayer new bond to relay again:
      await l1Token.methods.mint(relayer, totalRelayBond).send({ from: owner });
      await l1Token.methods.approve(bridgePool.options.address, totalRelayBond).send({ from: relayer });
      const relayAttemptData = {
        ...relayData,
        priceRequestTime: requestTimestamp,
        relayId: (await bridgePool.methods.numberOfRelays().call()).toString(),
        relayState: InsuredBridgeRelayStateEnum.PENDING,
      };
      await bridgePool.methods.relayDeposit(...generateRelayParams()).send({ from: relayer });
=======
      // Mint new relayer bond to relay again:
      await l1Token.methods.mint(rando, totalRelayBond).send({ from: owner });
      await l1Token.methods.approve(bridgePool.options.address, totalRelayBond).send({ from: rando });
      await bridgePool.methods.relayDeposit(...generateRelayParams()).send({ from: rando });
>>>>>>> fce250cc

      // Resolve dispute.
      const price = toWei("1");
      const stampedDisputeAncillaryData = await optimisticOracle.methods
        .stampAncillaryData(relayAncillaryData, bridgePool.options.address)
        .call();
      await mockOracle.methods
        .pushPrice(defaultIdentifier, proposalEvent.returnValues.timestamp, stampedDisputeAncillaryData, price)
        .send({ from: owner });
      const disputeEvent = (await optimisticOracle.getPastEvents("DisputePrice", { fromBlock: 0 }))[0];
      await optimisticOracle.methods
        .settle(
          bridgePool.options.address,
          defaultIdentifier,
          disputeEvent.returnValues.timestamp,
          disputeEvent.returnValues.ancillaryData,
          disputeEvent.returnValues.request
        )
        .send({ from: accounts[0] });

      // Resolve re-relay.
      await timer.methods.setCurrentTime(expectedExpirationTimestamp).send({ from: owner });
      const proposalEvent2 = (await optimisticOracle.getPastEvents("ProposePrice", { fromBlock: 0 }))[1];
      await bridgePool.methods
        .settleRelay(
          depositData,
          relayAttemptData,
          proposalEvent2.returnValues.ancillaryData,
          proposalEvent2.returnValues.request
        )
        .send({ from: rando });

      // Should not be able to settle relay again.
<<<<<<< HEAD
      assert(
        await didContractThrow(
          bridgePool.methods
            .settleRelay(
              depositData,
              { ...relayAttemptData, relayState: InsuredBridgeRelayStateEnum.FINALIZED },
              proposalEvent2.returnValues.ancillaryData,
              { ...proposalEvent2.returnValues.request, settled: true, resolvedPrice: toWei("1") }
            )
            .send({ from: rando })
        )
=======
      assert(await didContractThrow(bridgePool.methods.settleRelay(depositData).send({ from: rando })));

      assert.equal(
        (await l1Token.methods.balanceOf(rando).call()).toString(),
        toBN(totalRelayBond).add(realizedSlowRelayFeeAmount).toString(),
        "Follow-up relayer should receive proposal bond + slow relay reward"
      );
      assert.equal(
        (await l1Token.methods.balanceOf(relayer).call()).toString(),
        totalDisputeRefund.toString(),
        "Original relayer should receive entire bond back + 1/2 of loser's bond"
      );
      assert.equal(
        (await l1Token.methods.balanceOf(bridgePool.options.address).call()).toString(),
        toBN(initialPoolLiquidity).sub(
          toBN(instantRelayAmountSubFee).add(realizedInstantRelayFeeAmount).add(realizedSlowRelayFeeAmount)
        ),
        "Pool should have initial liquidity amount minus relay amount sub LP fee"
      );
      assert.equal(
        (await l1Token.methods.balanceOf(l1Recipient).call()).toString(),
        toBN(instantRelayAmountSubFee).add(realizedInstantRelayFeeAmount).toString(),
        "Recipient should receive total relay amount + instant relay fee"
>>>>>>> fce250cc
      );
    });
    it("Instant relayer address persists for subsequent relays when a pending relay is disputed", async () => {
      // Proposer approves pool to withdraw total bond.
      await l1Token.methods.approve(bridgePool.options.address, totalRelayBond).send({ from: relayer });
      let relayAttemptData = {
        ...relayData,
        priceRequestTime: (await bridgePool.methods.getCurrentTime().call()).toString(),
        relayState: InsuredBridgeRelayStateEnum.PENDING,
      };
      await bridgePool.methods.relayDeposit(...generateRelayParams()).send({ from: relayer });

      // Speed up pending relay.
      await l1Token.methods.approve(bridgePool.options.address, slowRelayAmountSubFee).send({ from: instantRelayer });
      await bridgePool.methods.speedUpRelay(depositData, relayAttemptData).send({ from: instantRelayer });

      // Dispute bond should be equal to proposal bond, and OptimisticOracle needs to be able to pull dispute bond
      // from disputer.
      await l1Token.methods.approve(optimisticOracle.options.address, totalRelayBond).send({ from: disputer });
      const proposalEvent = (await optimisticOracle.getPastEvents("ProposePrice", { fromBlock: 0 }))[0];
      await optimisticOracle.methods
        .disputePrice(
          bridgePool.options.address,
          defaultIdentifier,
          proposalEvent.returnValues.timestamp,
          proposalEvent.returnValues.ancillaryData,
          proposalEvent.returnValues.request
        )
        .send({ from: disputer });

      // Mint another relayer a bond to relay again and check that the instant relayer address is migrated:
      // Advance time so that price request is different.
      await l1Token.methods.mint(rando, totalRelayBond).send({ from: owner });
      await l1Token.methods.approve(bridgePool.options.address, totalRelayBond).send({ from: rando });
      // Cache price request timestamp.
      await advanceTime(1);
      const requestTimestamp = (await bridgePool.methods.getCurrentTime().call()).toString();
      relayAttemptData = {
        ...relayData,
        slowRelayer: rando,
        priceRequestTime: requestTimestamp,
        relayId: (await bridgePool.methods.numberOfRelays().call()).toString(),
        relayState: InsuredBridgeRelayStateEnum.PENDING,
      };
      await bridgePool.methods.relayDeposit(...generateRelayParams()).send({ from: rando });

      // Check that the instant relayer address persists for the original relay params.
      const newRelayStatus = await bridgePool.methods.relays(depositHash).call();
      assert.equal(newRelayStatus, generateRelayHash(relayAttemptData));
      const instantRelayHash = generateInstantRelayHash(depositHash, relayAttemptData);
      assert.equal(await bridgePool.methods.instantRelays(instantRelayHash).call(), instantRelayer);
    });
    it("Only OO can call priceDisputed", async function () {
      await l1Token.methods.approve(bridgePool.options.address, totalRelayBond).send({ from: relayer });
      await bridgePool.methods.relayDeposit(...generateRelayParams()).send({ from: relayer });
      await l1Token.methods.approve(optimisticOracle.options.address, totalRelayBond).send({ from: disputer });
      const proposalEvent = (await optimisticOracle.getPastEvents("ProposePrice", { fromBlock: 0 }))[0];
      assert(
        await didContractThrow(
          bridgePool.methods
            .priceDisputed(
              defaultIdentifier,
              proposalEvent.returnValues.timestamp,
              proposalEvent.returnValues.ancillaryData,
              proposalEvent.returnValues.request
            )
            .send({ from: rando })
        )
      );
    });
  });
  describe("Settle finalized relay", () => {
    beforeEach(async function () {
      // Add liquidity to the pool
      await l1Token.methods.approve(bridgePool.options.address, initialPoolLiquidity).send({ from: liquidityProvider });
      await bridgePool.methods.addLiquidity(initialPoolLiquidity).send({ from: liquidityProvider });
    });
    it("Cannot settle successful disputes", async () => {
      // Proposer approves pool to withdraw total bond.
      await l1Token.methods.approve(bridgePool.options.address, totalRelayBond).send({ from: relayer });
      const relayAttemptData = {
        ...relayData,
        priceRequestTime: (await bridgePool.methods.getCurrentTime().call()).toString(),
        relayState: InsuredBridgeRelayStateEnum.PENDING,
      };
      await bridgePool.methods.relayDeposit(...generateRelayParams()).send({ from: relayer });

      // Dispute bond should be equal to proposal bond, and OptimisticOracle needs to be able to pull dispute bond
      // from disputer.
      await l1Token.methods.approve(optimisticOracle.options.address, totalRelayBond).send({ from: disputer });
      const proposalEvent = (await optimisticOracle.getPastEvents("ProposePrice", { fromBlock: 0 }))[0];
      await optimisticOracle.methods
        .disputePrice(
          bridgePool.options.address,
          defaultIdentifier,
          proposalEvent.returnValues.timestamp,
          proposalEvent.returnValues.ancillaryData,
          proposalEvent.returnValues.request
        )
        .send({ from: disputer });

      // Can resolve OO request.
      const price = toWei("0");
      const stampedDisputeAncillaryData = await optimisticOracle.methods
        .stampAncillaryData(relayAncillaryData, bridgePool.options.address)
        .call();
      await mockOracle.methods
        .pushPrice(defaultIdentifier, proposalEvent.returnValues.timestamp, stampedDisputeAncillaryData, price)
        .send({ from: owner });
      const disputeEvent = (await optimisticOracle.getPastEvents("DisputePrice", { fromBlock: 0 }))[0];
      assert.ok(
        await optimisticOracle.methods
          .settle(
            bridgePool.options.address,
            defaultIdentifier,
            disputeEvent.returnValues.timestamp,
            disputeEvent.returnValues.ancillaryData,
            disputeEvent.returnValues.request
          )
          .call({ from: relayer })
      );

      // The dispute callback should delete the relay hash making it impossible to settle until a follow-up relay
      // is submitted.
      assert(
        await didContractThrow(
          bridgePool.methods
            .settleRelay(
              depositData,
              relayAttemptData,
              disputeEvent.returnValues.ancillaryData,
              disputeEvent.returnValues.request
            )
            .send({ from: relayer })
        )
      );

      // Resolve OO request.
      await optimisticOracle.methods
        .settle(
          bridgePool.options.address,
          defaultIdentifier,
          disputeEvent.returnValues.timestamp,
          disputeEvent.returnValues.ancillaryData,
          disputeEvent.returnValues.request
        )
        .send({ from: relayer });
      const settleEvent = (await optimisticOracle.getPastEvents("Settle", { fromBlock: 0 }))[0];

      // Still cannot settle relay even with correct request params because the relay was disputed.
      assert(
        await didContractThrow(
          bridgePool.methods
            .settleRelay(
              depositData,
              { ...relayAttemptData, relayState: InsuredBridgeRelayStateEnum.FINALIZED },
              settleEvent.returnValues.ancillaryData,
              { ...settleEvent.returnValues.request, settled: true, resolvedPrice: price }
            )
            .send({ from: relayer })
        )
      );

      // Check payouts since we directly settled with the OO. Disputer should receive full dispute bond back +
      // portion of loser's bond.
      assert.equal(
        (await l1Token.methods.balanceOf(disputer).call()).toString(),
        totalDisputeRefund.toString(),
        "Disputer should receive entire bond back + 1/2 of loser's bond"
      );
      assert.equal(
        (await l1Token.methods.balanceOf(optimisticOracle.options.address).call()).toString(),
        "0",
        "OptimisticOracle should refund and reward winner of dispute"
      );
      assert.equal(
        (await l1Token.methods.balanceOf(store.options.address).call()).toString(),
        disputePaidToStore.toString(),
        "OptimisticOracle should pay store the remaining burned bond"
      );
      assert.equal(
        (await l1Token.methods.balanceOf(bridgePool.options.address).call()).toString(),
        initialPoolLiquidity,
        "Pool should have initial liquidity amount"
      );
    });
    it("Can settle pending relays that passed challenge period directly with OO or via BridgePool", async () => {
      // Cache price request timestamp.
      const requestTimestamp = (await bridgePool.methods.getCurrentTime().call()).toString();
      const relayAttemptData = {
        ...relayData,
        priceRequestTime: requestTimestamp,
        relayState: InsuredBridgeRelayStateEnum.PENDING,
      };
      const expectedExpirationTimestamp = (Number(requestTimestamp) + defaultLiveness).toString();

      // Proposer approves pool to withdraw total bond.
      await l1Token.methods.approve(bridgePool.options.address, totalRelayBond).send({ from: relayer });
      await bridgePool.methods.relayDeposit(...generateRelayParams()).send({ from: relayer });
      const proposeEvent = (await optimisticOracle.getPastEvents("ProposePrice", { fromBlock: 0 }))[0];

      // Cannot settle if there is no price available
      assert.equal(
        await optimisticOracle.methods
          .hasPrice(
            bridgePool.options.address,
            defaultIdentifier,
            proposeEvent.returnValues.timestamp,
            proposeEvent.returnValues.ancillaryData,
            proposeEvent.returnValues.request
          )
          .call(),
        false
      );

      // Set time such that optimistic price request is settleable.
      await timer.methods.setCurrentTime(expectedExpirationTimestamp).send({ from: owner });

      // Can now settle relay since OO resolved request.
      assert.equal(
        await optimisticOracle.methods
          .hasPrice(
            bridgePool.options.address,
            defaultIdentifier,
            proposeEvent.returnValues.timestamp,
            proposeEvent.returnValues.ancillaryData,
            proposeEvent.returnValues.request
          )
          .call(),
        true
      );
      assert.ok(
        await bridgePool.methods
          .settleRelay(
            depositData,
            relayAttemptData,
            proposeEvent.returnValues.ancillaryData,
            proposeEvent.returnValues.request
          )
          .call({ from: rando })
      );

      // Can also settle relay after settling directly with OO
      await optimisticOracle.methods
        .settle(
          bridgePool.options.address,
          defaultIdentifier,
          proposeEvent.returnValues.timestamp,
          proposeEvent.returnValues.ancillaryData,
          proposeEvent.returnValues.request
        )
        .send({ from: accounts[0] });
      const settleEvent = (await optimisticOracle.getPastEvents("Settle", { fromBlock: 0 }))[0];

      // Settle relay and check event logs.
      const settleTxn = await bridgePool.methods
        .settleRelay(
          depositData,
          relayAttemptData,
          settleEvent.returnValues.ancillaryData,
          settleEvent.returnValues.request
        )
        .send({ from: rando });
      await assertEventEmitted(settleTxn, bridgePool, "RelaySettled", (ev) => {
        return (
          ev.depositHash === depositHash &&
          ev.caller === rando &&
          ev.relay.slowRelayer === relayer &&
          ev.relay.relayId === relayAttemptData.relayId.toString() &&
          ev.relay.realizedLpFeePct === relayAttemptData.realizedLpFeePct &&
          ev.relay.priceRequestTime === relayAttemptData.priceRequestTime &&
          ev.relay.relayState === relayAttemptData.relayState
        );
      });

      // Cannot re-settle.
      assert(
        await didContractThrow(
          bridgePool.methods
            .settleRelay(
              depositData,
              { ...relayAttemptData, relayState: InsuredBridgeRelayStateEnum.FINALIZED },
              settleEvent.returnValues.ancillaryData,
              { ...settleEvent.returnValues.request, settled: true, resolvedPrice: toWei("1") }
            )
            .send({ from: relayer })
        )
      );

      // Check token balances.
      // -Slow relayer should get back their proposal bond from OO and reward from BridgePool.
      assert.equal(
        (await l1Token.methods.balanceOf(relayer).call()).toString(),
        toBN(totalRelayBond).add(realizedSlowRelayFeeAmount).toString(),
        "Relayer should receive proposal bond + slow relay reward"
      );
      // - Optimistic oracle should have no funds left after refunding bond.
      assert.equal(
        (await l1Token.methods.balanceOf(optimisticOracle.options.address).call()).toString(),
        "0",
        "OptimisticOracle should refund proposal bond"
      );

      // - Bridge pool should have the amount original pool liquidity minus the amount sent to l1Recipient and amount
      // sent to slow relayer. This is equivalent to the initial pool liquidity - the relay amount + realized LP fee.
      assert.equal(
        (await l1Token.methods.balanceOf(bridgePool.options.address).call()).toString(),
        toBN(initialPoolLiquidity).sub(toBN(relayAmount)).add(realizedLpFeeAmount).toString(),
        "BridgePool should have balance reduced by relay amount less slow fees and rewards"
      );

      // - Recipient should receive the bridged amount minus the slow relay fee and the LP fee.
      assert.equal(
        (await l1Token.methods.balanceOf(l1Recipient).call()).toString(),
        slowRelayAmountSubFee,
        "Recipient should have bridged amount minus fees"
      );
    });
    it("Instant and slow relayers should get appropriate rewards, pool reimburse the instant relayer", async () => {
      // Cache price request timestamp.
      const requestTimestamp = (await bridgePool.methods.getCurrentTime().call()).toString();
      const relayAttemptData = {
        ...relayData,
        priceRequestTime: requestTimestamp,
        relayState: InsuredBridgeRelayStateEnum.PENDING,
      };
      const expectedExpirationTimestamp = (Number(requestTimestamp) + defaultLiveness).toString();

      // Proposer approves pool to withdraw total bond.
      await l1Token.methods.approve(bridgePool.options.address, totalRelayBond).send({ from: relayer });
      await bridgePool.methods.relayDeposit(...generateRelayParams()).send({ from: relayer });

      // Speed up relay.
      await l1Token.methods.approve(bridgePool.options.address, slowRelayAmountSubFee).send({ from: instantRelayer });
      await bridgePool.methods.speedUpRelay(depositData, relayAttemptData).send({ from: instantRelayer });

      // Set time such that optimistic price request is settleable.
      await timer.methods.setCurrentTime(expectedExpirationTimestamp).send({ from: owner });

      const relayerBalanceBefore = await l1Token.methods.balanceOf(relayer).call();
      const instantRelayerBalanceBefore = await l1Token.methods.balanceOf(instantRelayer).call();

      // Settle relay.
      const proposeEvent = (await optimisticOracle.getPastEvents("ProposePrice", { fromBlock: 0 }))[0];
      await bridgePool.methods
        .settleRelay(
          depositData,
          relayAttemptData,
          proposeEvent.returnValues.ancillaryData,
          proposeEvent.returnValues.request
        )
        .send({ from: rando });

      // Check token balances.
      // - Slow relayer should get back their proposal bond from OO and reward from BridgePool.
      // - Fast relayer should get reward from BridgePool and the relayed amount, minus LP and slow relay fee. This
      // is equivalent to what the l1Recipient received + the instant relayer fee.
      assert.equal(
        toBN(await l1Token.methods.balanceOf(relayer).call())
          .sub(toBN(relayerBalanceBefore))
          .toString(),
        toBN(totalRelayBond).add(realizedSlowRelayFeeAmount).toString(),
        "Slow relayer should receive proposal bond + slow relay reward"
      );
      assert.equal(
        toBN(await l1Token.methods.balanceOf(instantRelayer).call())
          .sub(toBN(instantRelayerBalanceBefore))
          .toString(),
        toBN(instantRelayAmountSubFee).add(realizedInstantRelayFeeAmount).toString(),
        "Instant relayer should receive instant relay reward + the instant relay amount sub fees"
      );
      assert.equal(
        (await l1Token.methods.balanceOf(optimisticOracle.options.address).call()).toString(),
        "0",
        "OptimisticOracle should refund proposal bond"
      );
      assert.equal(
        (await l1Token.methods.balanceOf(bridgePool.options.address).call()).toString(),
        toBN(initialPoolLiquidity)
          .sub(toBN(instantRelayAmountSubFee).add(realizedInstantRelayFeeAmount).add(realizedSlowRelayFeeAmount))
          .toString(),
        "BridgePool should have balance reduced by relayed amount to l1Recipient"
      );
    });
  });
  describe("Liquidity provision", () => {
    beforeEach(async function () {
      await l1Token.methods.mint(rando, toWei("100")).send({ from: owner });
    });
    it("Deposit liquidity", async () => {
      // Before adding liquidity pool should have none and LP should have no LP tokens.
      assert.equal((await l1Token.methods.balanceOf(bridgePool.options.address).call()).toString(), "0");
      assert.equal((await lpToken.methods.balanceOf(rando).call()).toString(), "0");

      // Starting exchange rate should be 1, even though there is no liquidity in the pool.
      assert.equal((await bridgePool.methods.exchangeRateCurrent().call()).toString(), toWei("1"));

      // Approve funds and add to liquidity.
      await l1Token.methods.approve(bridgePool.options.address, MAX_UINT_VAL).send({ from: rando });
      await bridgePool.methods.addLiquidity(toWei("10")).send({ from: rando });

      // Check balances have updated accordingly. Check liquid reserves incremented. Check exchange rate unchanged.
      assert.equal((await l1Token.methods.balanceOf(bridgePool.options.address).call()).toString(), toWei("10"));
      assert.equal((await lpToken.methods.balanceOf(rando).call()).toString(), toWei("10"));
      assert.equal((await bridgePool.methods.liquidReserves().call()).toString(), toWei("10"));
      assert.equal((await bridgePool.methods.utilizedReserves().call()).toString(), toWei("0"));
      assert.equal((await bridgePool.methods.exchangeRateCurrent().call()).toString(), toWei("1"));
    });
    it("Withdraw liquidity", async () => {
      // Approve funds and add to liquidity.
      await l1Token.methods.approve(bridgePool.options.address, MAX_UINT_VAL).send({ from: rando });
      await bridgePool.methods.addLiquidity(toWei("10")).send({ from: rando });

      // LP redeems half their liquidity. Balance should change accordingly.
      await bridgePool.methods.removeLiquidity(toWei("5")).send({ from: rando });

      assert.equal((await l1Token.methods.balanceOf(bridgePool.options.address).call()).toString(), toWei("5"));
      assert.equal((await lpToken.methods.balanceOf(rando).call()).toString(), toWei("5"));
      assert.equal((await bridgePool.methods.liquidReserves().call()).toString(), toWei("5"));
      assert.equal((await bridgePool.methods.utilizedReserves().call()).toString(), toWei("0"));
      assert.equal((await bridgePool.methods.exchangeRateCurrent().call()).toString(), toWei("1"));

      // LP redeems their remaining liquidity. Balance should change accordingly.
      await bridgePool.methods.removeLiquidity(toWei("5")).send({ from: rando });

      assert.equal((await l1Token.methods.balanceOf(bridgePool.options.address).call()).toString(), toWei("0"));
      assert.equal((await lpToken.methods.balanceOf(rando).call()).toString(), toWei("0"));
      assert.equal((await bridgePool.methods.liquidReserves().call()).toString(), toWei("0"));
      assert.equal((await bridgePool.methods.utilizedReserves().call()).toString(), toWei("0"));
      assert.equal((await bridgePool.methods.exchangeRateCurrent().call()).toString(), toWei("1"));
    });
    it("Withdraw liquidity is blocked when utilization is too high", async () => {
      // Approve funds and add to liquidity.
      await l1Token.methods.approve(bridgePool.options.address, MAX_UINT_VAL).send({ from: liquidityProvider });
      await bridgePool.methods.addLiquidity(initialPoolLiquidity).send({ from: liquidityProvider });

      // Initiate a relay. The relay amount is 10% of the total pool liquidity.
      await l1Token.methods.approve(bridgePool.options.address, MAX_UINT_VAL).send({ from: relayer });
      const relayAttemptData = {
        ...relayData,
        priceRequestTime: (await bridgePool.methods.getCurrentTime().call()).toString(),
        relayState: InsuredBridgeRelayStateEnum.PENDING,
      };
      await bridgePool.methods.relayDeposit(...generateRelayParams()).send({ from: relayer });
      assert.equal(await bridgePool.methods.pendingReserves().call(), depositData.amount);

      // If the LP tries to pull out anything more than 90% of the pool funds this should revert. The 10% of the funds
      // are allocated for the deposit and the contract should prevent any additional amount over this from being removed.
      assert(
        await didContractThrow(
          bridgePool.methods
            .removeLiquidity(
              toBN(initialPoolLiquidity)
                .mul(toBN(toWei("0.90"))) // try withdrawing 95%. should fail
                .div(toBN(toWei("1")))
                .addn(1) // 90% + 1 we
                .toString()
            )
            .send({ from: liquidityProvider })
        )
      );

      // Should be able to withdraw 90% exactly, leaving the exact amount of liquidity in the pool to finalize the relay.
      await bridgePool.methods
        .removeLiquidity(
          toBN(initialPoolLiquidity)
            .mul(toBN(toWei("0.9"))) // try withdrawing 95%. should fail
            .div(toBN(toWei("1")))
            .toString()
        )
        .send({ from: liquidityProvider });

      // As we've removed all free liquidity the liquid reserves should now be zero.
      await bridgePool.methods.exchangeRateCurrent().send({ from: rando });

      // Next, finalize the bridging action. This should reset the pendingReserves to 0 and increment the utilizedReserves.
      // Expire and settle proposal on the OptimisticOracle.
      await timer.methods
        .setCurrentTime(Number(await bridgePool.methods.getCurrentTime().call()) + defaultLiveness)
        .send({ from: owner });
      const proposeEvent = (await optimisticOracle.getPastEvents("ProposePrice", { fromBlock: 0 }))[0];
      await bridgePool.methods
        .settleRelay(
          depositData,
          relayAttemptData,
          proposeEvent.returnValues.ancillaryData,
          proposeEvent.returnValues.request
        )
        .send({ from: rando });

      // Check the balances have updated correctly. Pending should be 0 (funds are actually utilized now), liquid should
      // be equal to the LP fee of 10 and the utilized should equal the total bridged amount (100).
      assert.equal(await bridgePool.methods.pendingReserves().call(), "0");
      assert.equal(await bridgePool.methods.liquidReserves().call(), toWei("10"));
      assert.equal(await bridgePool.methods.utilizedReserves().call(), depositData.amount);

      // The LP should be able to withdraw exactly 10 tokens (they still have 100 tokens in the contract). Anything
      // more than this is not possible as the remaining funds are in transit from L2.
      assert(
        await didContractThrow(
          bridgePool.methods.removeLiquidity(toBN(toWei("10")).addn(1).toString()).send({ from: liquidityProvider })
        )
      );
      await bridgePool.methods.removeLiquidity(toWei("10")).send({ from: liquidityProvider });

      assert.equal(await bridgePool.methods.pendingReserves().call(), "0");
      assert.equal(await bridgePool.methods.liquidReserves().call(), "0");
      assert.equal(await bridgePool.methods.utilizedReserves().call(), depositData.amount);
    });
  });
  describe("Virtual balance accounting", () => {
    beforeEach(async function () {
      // For the next few tests, add liquidity, relay and finalize the relay as the initial state.

      // Approve funds and add to liquidity.
      await l1Token.methods.mint(liquidityProvider, initialPoolLiquidity).send({ from: owner });
      await l1Token.methods.approve(bridgePool.options.address, MAX_UINT_VAL).send({ from: liquidityProvider });
      await bridgePool.methods.addLiquidity(initialPoolLiquidity).send({ from: liquidityProvider });

      // Mint relayer bond.
      await l1Token.methods.mint(relayer, totalRelayBond).send({ from: owner });
      await l1Token.methods.approve(bridgePool.options.address, totalRelayBond).send({ from: relayer });

      const requestTimestamp = (await bridgePool.methods.getCurrentTime().call()).toString();
      const expectedExpirationTimestamp = (Number(requestTimestamp) + defaultLiveness).toString();

      const relayAttemptData = {
        ...relayData,
        priceRequestTime: requestTimestamp,
        relayState: InsuredBridgeRelayStateEnum.PENDING,
      };
      await bridgePool.methods.relayDeposit(...generateRelayParams()).send({ from: relayer });

      // Expire and settle proposal on the OptimisticOracle.
      await timer.methods.setCurrentTime(expectedExpirationTimestamp).send({ from: owner });

      const proposeEvent = (await optimisticOracle.getPastEvents("ProposePrice", { fromBlock: 0 }))[0];
      await bridgePool.methods
        .settleRelay(
          depositData,
          relayAttemptData,
          proposeEvent.returnValues.ancillaryData,
          proposeEvent.returnValues.request
        )
        .send({ from: rando });
    });
    it("SettleRelay modifies virtual balances", async () => {
      // Exchange rate should still be 1, no fees accumulated yet as no time has passed from the settlement. Pool
      // balance, liquidReserves and utilizedReserves should update accordingly. Calculate the bridge tokens used as
      // the amount sent to the receiver+the bond.
      const bridgeTokensUsed = toBN(slowRelayAmountSubFee).add(realizedSlowRelayFeeAmount);

      assert.equal((await bridgePool.methods.exchangeRateCurrent().call()).toString(), toWei("1"));
      assert.equal(
        (await l1Token.methods.balanceOf(bridgePool.options.address).call()).toString(),
        toBN(initialPoolLiquidity).sub(bridgeTokensUsed).toString()
      );
      assert.equal((await lpToken.methods.balanceOf(liquidityProvider).call()).toString(), initialPoolLiquidity);
      assert.equal(
        (await bridgePool.methods.liquidReserves().call()).toString(),
        toBN(initialPoolLiquidity).sub(bridgeTokensUsed).toString()
      );
      assert.equal(
        (await bridgePool.methods.utilizedReserves().call()).toString(),
        bridgeTokensUsed.add(realizedLpFeeAmount).toString()
      );
    });
    it("Fees correctly accumulate to LPs over the one week loan interval", async () => {
      await bridgePool.methods.exchangeRateCurrent().send({ from: rando }); // force sync

      // As no time has elapsed, no fees should be earned and the exchange rate should still be 1.
      assert.equal((await bridgePool.methods.exchangeRateCurrent().call()).toString(), toWei("1"));

      // Advance time by a 2 days (172800s) and check that the exchange rate increments accordingly. From the bridging
      // action 10 L1 tokens have been allocated for fees (defaultRealizedLpFee and the relayAmount is 100). At a rate
      // of lpFeeRatePerSecond set to 0.0000015, the expected fee allocation should be rate_per_second *
      // seconds_since_last_action* undistributed_fees: 0.0000015*172800*10=2.592. Expected exchange rate is
      // (liquidReserves+utilizedReserves+cumulativeFeesUnbridged-undistributedLpFees)/totalLpTokenSupply
      // =(910+90+10-7.408)/1000=1.002592.
      await advanceTime(172800);

      assert.equal((await bridgePool.methods.exchangeRateCurrent().call()).toString(), toWei("1.002592"));

      // If we now call exchangeRateCurrent the fee state variables should increment to the expected size.
      await bridgePool.methods.exchangeRateCurrent().send({ from: rando }); // force sync
      // undistributedLpFees should be the total fees (10) minus the cumulative fees.
      assert.equal((await bridgePool.methods.undistributedLpFees().call()).toString(), toWei("7.408")); // 10-2.592
      // Last LP fee update should be the current time.
      assert.equal(
        await (await bridgePool.methods.lastLpFeeUpdate().call()).toString(),
        (await timer.methods.getCurrentTime().call()).toString()
      );

      // Next, To simulate finalization of L2->L1 token transfers due to bridging (via the canonical bridge) send tokens
      // directly to the bridgePool. Note that on L1 this is exactly how this will happen as the finalization of bridging
      // occurs without informing the l1Recipient (tokens are just "sent"). Validate the sync method updates correctly.
      // Also increment time such that we are past the 1 week liveness from OO. increment by 5 days (432000s).
      await advanceTime(432000);

      // At this point it is useful to verify that the exchange rate right before the tokens hit the contract is equal
      // to the rate right after they hit the contract, without incrementing any time. This proves the exchangeRate
      // equation has no discontinuity in it and that fees are correctly captured when syncing the pool balance.
      // accumulated fees should be updated accordingly. a total of 1 week has passed at a rate of 0.0000015. Total
      // expected cumulative LP fees earned of 2.592+7.408* 4 32000*0.0000015=7.392384
      await bridgePool.methods.exchangeRateCurrent().send({ from: rando }); // force sync

      // expected exchange rate of (910+90+10-(10-7.392384))/1000=1.007392384
      assert.equal((await bridgePool.methods.exchangeRateCurrent().call()).toString(), toWei("1.007392384"));

      // Now, we can mint the tokens to the bridge pool. When we call exchangeRateCurrent again it will first sync the
      // token balances, thereby updating the variables to: • liquidReserves=1010 (initial liquidity+LP fees)
      // • utilizedReserves=0 (-10 from sync +10 from LP fees)• cumulativeFeesUnbridged =0 (all fees moved over).
      // • undistributedLpFees=10-7.392384=2.607616 (unchanged from before as no time has elapsed)
      // overall expected exchange rate should be the SAME as (1010+0+0-(10-7.392384))/1000
      await l1Token.methods.mint(bridgePool.options.address, relayAmount).send({ from: owner });
      await bridgePool.methods.exchangeRateCurrent().send({ from: rando }); // force sync
      assert.equal((await bridgePool.methods.exchangeRateCurrent().call()).toString(), toWei("1.007392384"));
      // We can check all other variables to validate the match to the above comment.
      assert.equal((await l1Token.methods.balanceOf(bridgePool.options.address).call()).toString(), toWei("1010"));
      assert.equal((await bridgePool.methods.liquidReserves().call()).toString(), toWei("1010"));
      assert.equal((await bridgePool.methods.utilizedReserves().call()).toString(), "0");
      assert.equal((await bridgePool.methods.undistributedLpFees().call()).toString(), toWei("2.607616"));
    });
    it("Fees correctly accumulate with multiple relays", async () => {
      // Advance time by a 2 days (172800s) and check that the exchange rate increments accordingly. Expected exchange rate is (910+90+10-(10-0.0000015*172800*10))/1000=1.002592.
      await advanceTime(172800);

      assert.equal((await bridgePool.methods.exchangeRateCurrent().call()).toString(), toWei("1.002592"));

      // Next, bridge another relay. This time for 50 L1 tokens. Keep the fee percentages at the same size: 10% LP fee
      // 1% slow and 1% instant relay fees. Update the existing data structures to simplify the process.
      depositData.depositId = depositData.depositId + 1;
      depositData.amount = toWei("50");
      depositData.l1Recipient = rando;
      depositData.quoteTimestamp = depositData.quoteTimestamp + 172800;

      await l1Token.methods.mint(relayer, totalRelayBond).send({ from: owner });
      await l1Token.methods.approve(bridgePool.options.address, totalRelayBond).send({ from: relayer });

      const newRelayAttemptData = {
        ...relayData,
        priceRequestTime: (await bridgePool.methods.getCurrentTime().call()).toString(),
        relayId: (await bridgePool.methods.numberOfRelays().call()).toString(),
        relayState: InsuredBridgeRelayStateEnum.PENDING,
      };
      await bridgePool.methods.relayDeposit(...generateRelayParams()).send({ from: relayer });

      depositHash = generateDepositHash(depositData);

      // Expire and settle proposal on the OptimisticOracle.
      await advanceTime(defaultLiveness);

      relayAncillaryData = await bridgePool.methods.getRelayAncillaryData(depositData, relayData).call();

      // Settle the relay action.
      const proposeEvent = (await optimisticOracle.getPastEvents("ProposePrice", { fromBlock: 0 }))[1];
      await bridgePool.methods
        .settleRelay(
          depositData,
          newRelayAttemptData,
          proposeEvent.returnValues.ancillaryData,
          proposeEvent.returnValues.request
        )
        .send({ from: rando });

      // Double check the rando balance incremented by the expected amount of: 50-5 (LP fee)-0.5 (slow relay fee).
      assert.equal((await l1Token.methods.balanceOf(rando).call()).toString(), toWei("44.5"));

      // The exchanger rate should have been increased by the initial deposits fees grown over defaultLiveness. As the
      // second deposit happened after this time increment, no new fees should be accumulated at this point for these
      // funds. Expected exchange rate is: (865.5+134.5+15-(15-0.0000015*(172800+100)*10+0))/1000=1.0025935
      assert.equal((await bridgePool.methods.exchangeRateCurrent().call()).toString(), toWei("1.0025935"));

      // Advance time by another 2 days and check that rate updates accordingly to capture the generated.
      await advanceTime(172800);

      // Expected exchange rate at this point is easiest to reason about if we consider the two deposits separately.
      // Deposit1 was 10 tokens of fees, grown over 4 days+100 seconds. Deposit2 was 5 tokens fees, grown over 2 days.
      // Deposit1's first period was 0.0000015*(172800+100)*10=2.5935. This leaves 10-2.5935=7.4065 remaining.
      // Deposit1's second period is therefore 0.0000015*(172800)*7.4065=1.9197648. Total accumulated for Deposit1
      // =2.5935+1.9197648=4.5132648. Deposit2 is just 0.0000015*(172800)*5=1.296. Total accumulated fees for
      // both deposits is therefore 4.5132648+1.296=5.8092648. We can compute the expected exchange rate using a
      // simplified form of (total LP Deposits+accumulated fees)/totalSupply (this form is equivalent to the contracts
      // but is easier to reason about as it ignores any bridging actions) giving us (1000+5.8092648)/1000=1.0058092648
      assert.equal((await bridgePool.methods.exchangeRateCurrent().call()).toString(), toWei("1.0058092648"));

      // Next, advance time past the finalization of the first deposits L2->L1 bridge time by plus 3 days (259200s).
      await advanceTime(259200);
      await l1Token.methods.mint(bridgePool.options.address, relayAmount).send({ from: owner });

      // Expected exchange rate can be calculated with the same modified format as before Deposit1's second period is
      // now 0.0000015*(172800+259200)*7.4065=4.799412 and Deposit2 is 0.0000015*(172800+259200)*5=3.24. Cumulative fees
      // are 2.5935+4.799412+3.24=10.632912 Therefore expected exchange rate is (1000+10.632912)/1000=1.010632912
      await bridgePool.methods.exchangeRateCurrent().send({ from: rando }); // force sync
      assert.equal((await bridgePool.methods.exchangeRateCurrent().call()).toString(), toWei("1.010632912"));

      // balance is 1000 initial liquidity - 90 bridged for Deposit1, -45 bridged for Deposit2 +100 for
      // finalization of Deposit1=1000-90-45+100=965
      assert.equal((await l1Token.methods.balanceOf(bridgePool.options.address).call()).toString(), toWei("965"));
      assert.equal((await bridgePool.methods.liquidReserves().call()).toString(), toWei("965"));
      // utilizedReserves is 90 for Deposit1 45 for Deposit2 -100 for finalization of Deposit1. utilizedReserves also
      // contains the implicit LP fees so that's 10 for Deposit1 and 5 for Deposit2=90+45-100+10+5=50
      assert.equal((await bridgePool.methods.utilizedReserves().call()).toString(), toWei("50"));
      // undistributedLpFees is 10+5 for the deposits - 10.632912 (the total paid thus far)=10+5-10.632912=4.367088
      assert.equal((await bridgePool.methods.undistributedLpFees().call()).toString(), toWei("4.367088"));

      // Advance time another 2 days and finalize the Deposit2.
      // Next, advance time past the finalization of the first deposits L2->L1 bridge time by plus 3 days (259200s).
      await advanceTime(172800);
      await l1Token.methods.mint(bridgePool.options.address, depositData.amount).send({ from: owner });

      // Expected exchange rate is now Deposit1's second period is now 0.0000015*(172800)*(7.4065-4.799412)=0.6757572096
      // and Deposit2 is 0.0000015*(172800)*(5-3.24)=0.456192. Cumulative fees are 10.632912+0.6757572096+0.456192=
      // 11.7648612096 Therefore expected exchange rate is (1000+11.7648612096)/1000=1.0117648612096
      await bridgePool.methods.exchangeRateCurrent().send({ from: rando }); // force sync
      assert.equal((await bridgePool.methods.exchangeRateCurrent().call()).toString(), toWei("1.0117648612096"));
      // Token balance should be 1000 initial liquidity - 90 bridged for Deposit1, -45 bridged for Deposit2+100 for
      // finalization of Deposit1+50 for finalization of Deposit2 = 1000-90-45+100+50=965. This is equivalent to the
      // original liquidity+the total LP fees (1000+10+5).
      assert.equal((await l1Token.methods.balanceOf(bridgePool.options.address).call()).toString(), toWei("1015"));
      assert.equal((await bridgePool.methods.liquidReserves().call()).toString(), toWei("1015"));
      // utilizedReserves is 90 for Deposit1 45 for Deposit2 -100 -50 for finalization of deposits=90+45-100-50=-15
      // assert.equal((await bridgePool.methods.utilizedReserves().call()).toString(), toWei("-15"));
      // undistributedLpFees is 10+5 for the deposits - 11.7648612096 (the total paid thus far)=10+5-11.7648612096=3.2351387904
      assert.equal((await bridgePool.methods.undistributedLpFees().call()).toString(), toWei("3.2351387904"));

      // Finally, advance time by a lot into the future (100 days). All remaining fees should be paid out. Exchange rate
      // should simply be (1000+10+5)/1000=1.015 for the culmination of the remaining fees.
      await advanceTime(8640000);
      await bridgePool.methods.exchangeRateCurrent().send({ from: rando }); // force sync
      assert.equal((await bridgePool.methods.exchangeRateCurrent().call()).toString(), toWei("1.015"));
      // All fees have been distributed. 0 remaining fees.
      assert.equal((await bridgePool.methods.undistributedLpFees().call()).toString(), toWei("0"));
    });
    it("Adding/removing impact exchange rate accumulation as expected", async () => {
      // Advance time by a 2 days (172800s). Exchange rate should be (1000+10*172800*0.0000015)/1000=1.002592
      await advanceTime(172800);
      assert.equal((await bridgePool.methods.exchangeRateCurrent().call()).toString(), toWei("1.002592"));

      // Now, remove the equivalent of 100 units of LP Tokens. This method takes in the number of LP tokens so we will
      // end up withdrawing slightly more than the number of LP tokens as the number of LP tokens * the exchange rate.
      await bridgePool.methods.removeLiquidity(toWei("100")).send({ from: liquidityProvider });
      assert.equal((await bridgePool.methods.exchangeRateCurrent().call()).toString(), toWei("1.002592"));

      // The internal counts should have updated as expected.
      await bridgePool.methods.exchangeRateCurrent().send({ from: rando }); // force sync
      assert.equal((await bridgePool.methods.liquidReserves().call()).toString(), toWei("809.7408")); // 1000-90-100*1.002592
      // utilizedReserves have 90 for the bridging action and 10 for the pending LP fees[unchanged]
      assert.equal((await bridgePool.methods.utilizedReserves().call()).toString(), toWei("100"));
      assert.equal((await bridgePool.methods.undistributedLpFees().call()).toString(), toWei("7.408")); // 10-10*172800*0.0000015

      // Advance time by 2 days to accumulate more fees. As a result of that decrease number of liquid+utilized reserves,
      // the exchange rate should increment faster. Exchange rate is calculated using the equation ExchangeRate :=
      // (liquidReserves+utilizedReserves+cumulativeLpFeesEarned-undistributedLpFees)/lpTokenSupply. undistributedLpFees
      // is found as the total fees to earn, minus the sum of period1's fees earned and the second period's fees. The
      // first period is 10*172800*0.0000015=2.592. The second period is the remaining after the first, with fees applied
      // as (10-2.592)*172800*0.0000015=1.9201536. Total fees paid are 2.592+1.9201536=4.5121536. Therefore, undistributedLpFees= 10-4.5121536=5.4878464. Exchange rate is therefore (809.7408+90+10-5.4878464)/900=1.004725504
      await advanceTime(172800);
      assert.equal((await bridgePool.methods.exchangeRateCurrent().call()).toString(), toWei("1.004725504"));

      // Next, advance time past the conclusion of this deposit (+5 days) and mint tokens to the contract.
      await advanceTime(432000);
      await l1Token.methods.mint(bridgePool.options.address, toWei("100")).send({ from: owner });

      // Recalculate the exchange rate. As we did not force sync at the previous step we can just extent the period2
      // accumulated fees as (10-2.592)*(172800+432000)*0.0000015=6.7205376. Cumulative fees are therefore
      // 2.592+6.7205376=9.3125376. Hence, undistributedLpFees=10-9.3125376=0.6874624. Exchange rate is thus
      // (809.7408+90+10-0.6874624)/900=1.010059264
      assert.equal((await bridgePool.methods.exchangeRateCurrent().call()).toString(), toWei("1.010059264"));

      // Finally, increment time such that the remaining fees are attributed (say 100 days). Expected exchange rate is
      // simply the previous equation with the undistributedLpFees set to 0. Exchange rate will be
      // (809.7408+90+10-0)/900=1.010823111111111111
      await advanceTime(8640000);
      assert.equal((await bridgePool.methods.exchangeRateCurrent().call()).toString(), toWei("1.010823111111111111"));
    });
    it("Fees & Exchange rate can correctly handel gifted tokens", async () => {
      // We cant control when funds are sent to the contract, just like we cant control when the bridging action
      // concludes. If someone was to randomly send the contract tokens the exchange rate should ignore this. The
      // contract should ignore the exchange rate if someone was to randomly send tokens.

      // Advance time by a 2 days (172800s). Exchange rate should be (1000+10*172800*0.0000015)/1000=1.002592
      await advanceTime(172800);
      assert.equal((await bridgePool.methods.exchangeRateCurrent().call()).toString(), toWei("1.002592"));

      // Now, randomly send the contract 10 tokens. This is not part of the conclusion of any bridging action. The
      // exchange rate should not be modified at all.
      await l1Token.methods.mint(bridgePool.options.address, toWei("10")).send({ from: owner });
      assert.equal((await bridgePool.methods.exchangeRateCurrent().call()).toString(), toWei("1.002592"));

      // However, the internal counts should have updated as expected.
      await bridgePool.methods.exchangeRateCurrent().send({ from: rando }); // force sync
      assert.equal((await bridgePool.methods.liquidReserves().call()).toString(), toWei("920")); // 1000-90+10
      // utilizedReserves are 90 for the bridging action, -10 for the tokens sent to the bridge +10 for the pending LP fees.
      assert.equal((await bridgePool.methods.utilizedReserves().call()).toString(), toWei("90")); // 90-10+10
      assert.equal((await bridgePool.methods.undistributedLpFees().call()).toString(), toWei("7.408")); // 10-10*172800*0.0000015

      // Advance time by 100 days to accumulate the remaining fees. Exchange rate should accumulate accordingly to
      // (1000+10)/1000=1.01
      await advanceTime(8640000);
      assert.equal((await bridgePool.methods.exchangeRateCurrent().call()).toString(), toWei("1.01"));

      // Sending more tokens does not modify the rate.
      await l1Token.methods.mint(bridgePool.options.address, toWei("100")).send({ from: owner });
      assert.equal((await bridgePool.methods.exchangeRateCurrent().call()).toString(), toWei("1.01"));
    });
  });
  describe("Liquidity utilization rato", () => {
    beforeEach(async function () {
      // Approve funds and add to liquidity.
      await l1Token.methods.mint(liquidityProvider, initialPoolLiquidity).send({ from: owner });
      await l1Token.methods.approve(bridgePool.options.address, MAX_UINT_VAL).send({ from: liquidityProvider });
      await bridgePool.methods.addLiquidity(initialPoolLiquidity).send({ from: liquidityProvider });

      // Mint relayer bond.
      await l1Token.methods.mint(relayer, totalRelayBond.muln(10)).send({ from: owner });
      await l1Token.methods.approve(bridgePool.options.address, totalRelayBond.muln(10)).send({ from: relayer });
    });
    it("Rate updates as expected in slow relay", async () => {
      // Before any relays (nothing in flight and none finalized) the rate should be 0 (no utilization).
      assert.equal((await bridgePool.methods.liquidityUtilizationCurrent().call()).toString(), toWei("0"));

      // liquidityUtilizationPostRelay of the relay size should correctly factor in the relay.
      assert.equal(
        (await bridgePool.methods.liquidityUtilizationPostRelay(relayAmount).call()).toString(),
        toWei("0.1")
      );

      // Next, relay the deposit and check the utilization updates.
      const relayAttemptData = {
        ...relayData,
        priceRequestTime: (await bridgePool.methods.getCurrentTime().call()).toString(),
        relayState: InsuredBridgeRelayStateEnum.PENDING,
      };
      await bridgePool.methods.relayDeposit(...generateRelayParams()).send({ from: relayer });

      // The relay amount is set to 10% of the pool liquidity. As a result, the post relay utilization should be 10%.
      assert.equal((await bridgePool.methods.liquidityUtilizationCurrent().call()).toString(), toWei("0.1"));

      // Advance time and settle the relay. This will send  funds from the bridge pool to the recipient and slow relayer.
      // After this action, the utilized reserves should increase. The conclusion of the bridging action pays the slow
      // relayer their reward of 1% and the recipient their bridged amount of 89% of the 100 bridged (100%-1%-10%).
      // As a result, the pool should have it's initial balance, minus recipient amount, minus slow relayer reward.
      // i.e 1000-1-89=910. As a result, the utalized reserves should be at 100 and the liquid reserves should be 910.
      // With this, the pool liquidity utilization should be equal to 100/910=0.109890109890109890

      // Settle the relay action.
      await advanceTime(defaultLiveness);
      const proposeEvent = (await optimisticOracle.getPastEvents("ProposePrice", { fromBlock: 0 }))[0];
      await bridgePool.methods
        .settleRelay(
          depositData,
          relayAttemptData,
          proposeEvent.returnValues.ancillaryData,
          proposeEvent.returnValues.request
        )
        .send({ from: rando });

      // Validate the balances and utilized ratio match to the above comment.
      assert.equal((await bridgePool.methods.pendingReserves().call()).toString(), toWei("0"));
      assert.equal((await bridgePool.methods.liquidReserves().call()).toString(), toWei("910"));
      assert.equal((await bridgePool.methods.utilizedReserves().call()).toString(), toWei("100"));
      assert.equal((await l1Token.methods.balanceOf(l1Recipient).call()).toString(), toWei("89"));
      assert.equal(
        (await bridgePool.methods.liquidityUtilizationCurrent().call()).toString(),
        toWei("0.109890109890109890")
      );

      // Mimic the finilization of the bridging action over the canonical bridge by minting tokens to the bridgepool.
      // This should bring the bridge pool balance up to 1010 (the initial 1000 + 10% LP reward from bridging action).
      // The utilization ratio should go back down to 0 at this point.
      await l1Token.methods.mint(bridgePool.options.address, relayAmount).send({ from: owner });

      assert.equal((await bridgePool.methods.liquidityUtilizationCurrent().call()).toString(), toWei("0"));
    });
    it("Rate updates as expected with multiple relays and instant relay", async () => {
      // Before any relays (nothing in flight and none finalized) the rate should be 0 (no utilization).
      assert.equal((await bridgePool.methods.liquidityUtilizationCurrent().call()).toString(), toWei("0"));

      // Next, relay the deposit and check the utilization updates.
      const relayAttemptData = {
        ...relayData,
        priceRequestTime: (await bridgePool.methods.getCurrentTime().call()).toString(),
        relayState: InsuredBridgeRelayStateEnum.PENDING,
      };
      await bridgePool.methods.relayDeposit(...generateRelayParams()).send({ from: relayer });

      // The relay amount is set to 10% of the pool liquidity. As a result, the post relay utilization should be 10%.
      assert.equal((await bridgePool.methods.liquidityUtilizationCurrent().call()).toString(), toWei("0.1"));

      // Send another relay. This time make the amount bigger (150 tokens). The utilization should be (100+150)/1000= 25%.

      // First, check the liquidityUtilizationPostRelay of the relay size returns expected value.
      assert.equal(
        (await bridgePool.methods.liquidityUtilizationPostRelay(toWei("150")).call()).toString(),
        toWei("0.25")
      );
      await bridgePool.methods
        .relayDeposit(...generateRelayParams({ depositId: 1, amount: toWei("150") }))
        .send({ from: relayer });

      assert.equal((await bridgePool.methods.liquidityUtilizationCurrent().call()).toString(), toWei("0.25"));

      // Speed up the first relay. This should not modify the utilization ratio as no pool funds are used until finalization.
      await l1Token.methods
        .approve(bridgePool.options.address, instantRelayAmountSubFee)
        .send({ from: instantRelayer });
      await bridgePool.methods.speedUpRelay(depositData, relayAttemptData).send({ from: instantRelayer });

      assert.equal((await bridgePool.methods.liquidityUtilizationCurrent().call()).toString(), toWei("0.25"));

      // Advance time and settle the first relay. After this, the liquid reserves should be decremented by the bridged
      // amount + the LP fees (to 910, same as in the first test). The pending reserves should be 150, from the second
      // bridging action. The utilized reserves should be 100 for the funds in flight from the first bridging action.
      // The recipient token balance should be the initial amount, - 1%  slow relay, - 1%  fast relay - 10% lp fee.
      // The utilization ratio should, therefore, be: (150+100)/910=0.274725274725274725
      await advanceTime(defaultLiveness);
      const proposeEvent = (await optimisticOracle.getPastEvents("ProposePrice", { fromBlock: 0 }))[0];
      await bridgePool.methods
        .settleRelay(
          depositData,
          relayAttemptData,
          proposeEvent.returnValues.ancillaryData,
          proposeEvent.returnValues.request
        )
        .send({ from: rando });

      assert.equal((await bridgePool.methods.pendingReserves().call()).toString(), toWei("150"));
      assert.equal((await bridgePool.methods.liquidReserves().call()).toString(), toWei("910"));
      assert.equal((await bridgePool.methods.utilizedReserves().call()).toString(), toWei("100"));
      assert.equal((await l1Token.methods.balanceOf(l1Recipient).call()).toString(), toWei("88"));
      assert.equal(
        (await bridgePool.methods.liquidityUtilizationCurrent().call()).toString(),
        toWei("0.274725274725274725")
      );

      // Finally, mimic the finalization of the first relay by minting tokens to the pool. After this action, the pool
      // will gain 100 tokens from the first deposit. At this point the pendingReserves should be 150 (as before), liquid
      // reserves are now 1010 and utilized reserves are set to 0. The utilization ratio is: (150+0)/1010=0.148514851485148514
      await l1Token.methods.mint(bridgePool.options.address, relayAmount).send({ from: owner });
      assert.equal(
        (await bridgePool.methods.liquidityUtilizationCurrent().call()).toString(),
        toWei("0.148514851485148514")
      );
    });
  });
  describe("Canonical bridge finalizing before insured bridge settlement edge cases", () => {
    beforeEach(async function () {
      await l1Token.methods.mint(liquidityProvider, initialPoolLiquidity).send({ from: owner });
      await l1Token.methods.approve(bridgePool.options.address, MAX_UINT_VAL).send({ from: liquidityProvider });
      await bridgePool.methods.addLiquidity(initialPoolLiquidity).send({ from: liquidityProvider });
      await l1Token.methods.mint(relayer, totalRelayBond.muln(100)).send({ from: owner });
      await l1Token.methods.approve(bridgePool.options.address, totalRelayBond.muln(100)).send({ from: relayer });
    });
    it("Exchange rate correctly handles the canonical bridge finalizing before insured relayer begins", async () => {
      // Consider the edge case where a user deposits on L2 and no actions happen on L1. This might be due to their
      // deposit fees being under priced (not picked up by a relayer). After a week their funds arrive on L1 via the
      // canonical bridge. At this point, the transfer is relayed. The exchange rate should correctly deal with this
      // without introducing a step in the rate at any point.

      // Advance time by 1 week past the end of the of the L2->L1 liveness period.
      await advanceTime(604800);
      assert.equal((await bridgePool.methods.exchangeRateCurrent().call()).toString(), toWei("1"));

      // Now, simulate the finalization of of the bridge action by the canonical bridge by minting tokens to the pool.
      await l1Token.methods.mint(bridgePool.options.address, toWei("100")).send({ from: owner });

      // The exchange rate should not have updated.
      assert.equal((await bridgePool.methods.exchangeRateCurrent().call()).toString(), toWei("1"));

      // Only now that the bridging action has concluded through the canonical bridge does a relayer pick up the
      // transfer. This could also have been the depositor self relaying.
      const requestTimestamp = (await bridgePool.methods.getCurrentTime().call()).toString();
      const expectedExpirationTimestamp = (Number(requestTimestamp) + defaultLiveness).toString();
      const relayAttemptData = {
        ...relayData,
        priceRequestTime: requestTimestamp,
        relayState: InsuredBridgeRelayStateEnum.PENDING,
      };
      await bridgePool.methods.relayDeposit(...generateRelayParams()).send({ from: relayer });

      // Expire and settle proposal on the OptimisticOracle.
      await timer.methods.setCurrentTime(expectedExpirationTimestamp).send({ from: owner });
      const proposeEvent = (await optimisticOracle.getPastEvents("ProposePrice", { fromBlock: 0 }))[0];
      await bridgePool.methods
        .settleRelay(
          depositData,
          relayAttemptData,
          proposeEvent.returnValues.ancillaryData,
          proposeEvent.returnValues.request
        )
        .send({ from: rando });
      assert.equal((await bridgePool.methods.exchangeRateCurrent().call()).toString(), toWei("1"));

      // Going forward, the rate should increment as normal, starting from the settlement of the relay. EG advancing time
      // by 2 days(172800s) which should increase the rate accordingly (910+90+10-(10-0.0000015*172800*10))/1000=1.002592.
      await advanceTime(172800);
      assert.equal((await bridgePool.methods.exchangeRateCurrent().call()).toString(), toWei("1.002592"));
    });
    it("Exchange rate correctly handles the canonical bridge finalizing before insured relayer finalizes(slow)", async () => {
      // Similar to the previous edge case test, consider a case where a user deposit on L2 and the L1 action is only
      // half completed (not finalized). This test validates this in the slow case.
      const relayAttemptData = {
        ...relayData,
        priceRequestTime: (await bridgePool.methods.getCurrentTime().call()).toString(),
        relayState: InsuredBridgeRelayStateEnum.PENDING,
      };
      await bridgePool.methods.relayDeposit(...generateRelayParams()).send({ from: relayer });

      // The exchange rate should still be 0 as no funds are actually "used" until the relay concludes.
      assert.equal((await bridgePool.methods.exchangeRateCurrent().call()).toString(), toWei("1"));

      // Advance time by 1 week past the end of the of the L2->L1 liveness period.
      await advanceTime(604800);

      assert.equal((await bridgePool.methods.exchangeRateCurrent().call()).toString(), toWei("1"));

      // Now, simulate the finalization of of the bridge action by the canonical bridge by minting tokens to the pool.
      await l1Token.methods.mint(bridgePool.options.address, toWei("100")).send({ from: owner });

      // The exchange rate should not have updated.
      assert.equal((await bridgePool.methods.exchangeRateCurrent().call()).toString(), toWei("1"));

      // Only now that the bridging action has concluded do we finalize the relay action.
      const proposeEvent = (await optimisticOracle.getPastEvents("ProposePrice", { fromBlock: 0 }))[0];
      await bridgePool.methods
        .settleRelay(
          depositData,
          relayAttemptData,
          proposeEvent.returnValues.ancillaryData,
          proposeEvent.returnValues.request
        )
        .send({ from: rando });
      assert.equal((await bridgePool.methods.exchangeRateCurrent().call()).toString(), toWei("1"));

      // Going forward, the rate should increment as normal, starting from the settlement of the relay. EG advancing time
      // by 2 days(172800s) which should increase the rate accordingly (910+90+10-(10-0.0000015*172800*10))/1000=1.002592.
      await advanceTime(172800);
      assert.equal((await bridgePool.methods.exchangeRateCurrent().call()).toString(), toWei("1.002592"));
    });
    it("Exchange rate correctly handles the canonical bridge finalizing before insured relayer finalizes(instant)", async () => {
      // Finally, consider the same case as before except speed up the relay. The behaviour should be the same as the
      // previous test (no rate change until the settlement of the relay and ignore tokens sent "early").
      const relayAttemptData = {
        ...relayData,
        priceRequestTime: (await bridgePool.methods.getCurrentTime().call()).toString(),
        relayState: InsuredBridgeRelayStateEnum.PENDING,
      };
      await bridgePool.methods.relayDeposit(...generateRelayParams()).send({ from: relayer });
      await bridgePool.methods.speedUpRelay(depositData, relayAttemptData).call({ from: relayer });

      // The exchange rate should still be 0 as no funds are actually "used" until the relay concludes.
      assert.equal((await bridgePool.methods.exchangeRateCurrent().call()).toString(), toWei("1"));

      // Advance time by 1 week past the end of the of the L2->L1 liveness period.
      await advanceTime(604800);
      assert.equal((await bridgePool.methods.exchangeRateCurrent().call()).toString(), toWei("1"));

      // Now, simulate the finalization of of the bridge action by the canonical bridge by minting tokens to the pool.
      await l1Token.methods.mint(bridgePool.options.address, toWei("100")).send({ from: owner });

      // The exchange rate should not have updated.
      assert.equal((await bridgePool.methods.exchangeRateCurrent().call()).toString(), toWei("1"));

      // Only now that the bridging action has concluded do we finalize the relay action.
      const proposeEvent = (await optimisticOracle.getPastEvents("ProposePrice", { fromBlock: 0 }))[0];
      await bridgePool.methods
        .settleRelay(
          depositData,
          relayAttemptData,
          proposeEvent.returnValues.ancillaryData,
          proposeEvent.returnValues.request
        )
        .send({ from: rando });
      assert.equal((await bridgePool.methods.exchangeRateCurrent().call()).toString(), toWei("1"));

      // Going forward, the rate should increment as normal, starting from the settlement of the relay. EG advancing time
      // by 2 days(172800s) which should increase the rate accordingly (910+90+10-(10-0.0000015*172800*10))/1000=1.002592.
      await advanceTime(172800);
      assert.equal((await bridgePool.methods.exchangeRateCurrent().call()).toString(), toWei("1.002592"));
    });
  });
});<|MERGE_RESOLUTION|>--- conflicted
+++ resolved
@@ -883,23 +883,17 @@
         )
         .send({ from: disputer });
 
-<<<<<<< HEAD
-      // Mint relayer new bond to relay again:
-      await l1Token.methods.mint(relayer, totalRelayBond).send({ from: owner });
-      await l1Token.methods.approve(bridgePool.options.address, totalRelayBond).send({ from: relayer });
+      // Mint new relayer bond to relay again:
+      await l1Token.methods.mint(rando, totalRelayBond).send({ from: owner });
+      await l1Token.methods.approve(bridgePool.options.address, totalRelayBond).send({ from: rando });
       const relayAttemptData = {
         ...relayData,
         priceRequestTime: requestTimestamp,
         relayId: (await bridgePool.methods.numberOfRelays().call()).toString(),
         relayState: InsuredBridgeRelayStateEnum.PENDING,
+        slowRelayer: rando,
       };
-      await bridgePool.methods.relayDeposit(...generateRelayParams()).send({ from: relayer });
-=======
-      // Mint mew relayer bond to relay again:
-      await l1Token.methods.mint(rando, totalRelayBond).send({ from: owner });
-      await l1Token.methods.approve(bridgePool.options.address, totalRelayBond).send({ from: rando });
       await bridgePool.methods.relayDeposit(...generateRelayParams()).send({ from: rando });
->>>>>>> fce250cc
       const proposalEvent2 = (await optimisticOracle.getPastEvents("ProposePrice", { fromBlock: 0 }))[1];
 
       // Resolve re-relay.
@@ -945,11 +939,6 @@
           disputeEvent.returnValues.request
         )
         .send({ from: accounts[0] });
-<<<<<<< HEAD
-=======
-
-      // Should not be able to settle relay again.
-      assert(await didContractThrow(bridgePool.methods.settleRelay(depositData).send({ from: rando })));
 
       assert.equal(
         (await l1Token.methods.balanceOf(rando).call()).toString(),
@@ -973,7 +962,6 @@
         toBN(instantRelayAmountSubFee).add(realizedInstantRelayFeeAmount).toString(),
         "Recipient should receive total relay amount + instant relay fee"
       );
->>>>>>> fce250cc
     });
     it("Relay request is disputed, re-relay request expires after dispute resolves", async function () {
       // Cache price request timestamp.
@@ -998,23 +986,17 @@
         )
         .send({ from: disputer });
 
-<<<<<<< HEAD
-      // Mint relayer new bond to relay again:
-      await l1Token.methods.mint(relayer, totalRelayBond).send({ from: owner });
-      await l1Token.methods.approve(bridgePool.options.address, totalRelayBond).send({ from: relayer });
+      // Mint new relayer bond to relay again:
+      await l1Token.methods.mint(rando, totalRelayBond).send({ from: owner });
+      await l1Token.methods.approve(bridgePool.options.address, totalRelayBond).send({ from: rando });
       const relayAttemptData = {
         ...relayData,
         priceRequestTime: requestTimestamp,
         relayId: (await bridgePool.methods.numberOfRelays().call()).toString(),
         relayState: InsuredBridgeRelayStateEnum.PENDING,
+        slowRelayer: rando,
       };
-      await bridgePool.methods.relayDeposit(...generateRelayParams()).send({ from: relayer });
-=======
-      // Mint new relayer bond to relay again:
-      await l1Token.methods.mint(rando, totalRelayBond).send({ from: owner });
-      await l1Token.methods.approve(bridgePool.options.address, totalRelayBond).send({ from: rando });
       await bridgePool.methods.relayDeposit(...generateRelayParams()).send({ from: rando });
->>>>>>> fce250cc
 
       // Resolve dispute.
       const price = toWei("1");
@@ -1048,7 +1030,6 @@
         .send({ from: rando });
 
       // Should not be able to settle relay again.
-<<<<<<< HEAD
       assert(
         await didContractThrow(
           bridgePool.methods
@@ -1060,8 +1041,7 @@
             )
             .send({ from: rando })
         )
-=======
-      assert(await didContractThrow(bridgePool.methods.settleRelay(depositData).send({ from: rando })));
+      );
 
       assert.equal(
         (await l1Token.methods.balanceOf(rando).call()).toString(),
@@ -1084,7 +1064,6 @@
         (await l1Token.methods.balanceOf(l1Recipient).call()).toString(),
         toBN(instantRelayAmountSubFee).add(realizedInstantRelayFeeAmount).toString(),
         "Recipient should receive total relay amount + instant relay fee"
->>>>>>> fce250cc
       );
     });
     it("Instant relayer address persists for subsequent relays when a pending relay is disputed", async () => {
