--- conflicted
+++ resolved
@@ -154,12 +154,8 @@
         string memory _lpTokenSymbol,
         address _bridgeAdmin,
         address _l1Token,
-<<<<<<< HEAD
         uint64 _lpFeeRatePerSecond,
-=======
-        uint256 _lpFeeRatePerSecond,
         bool _isWethPool,
->>>>>>> 33d01d47
         address _timer
     ) Testable(_timer) ExpandedERC20(_lpTokenName, _lpTokenSymbol, 18) {
         require(bytes(_lpTokenName).length != 0 && bytes(_lpTokenSymbol).length != 0, "Bad LP token name or symbol");
