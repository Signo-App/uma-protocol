// SPDX-License-Identifier: AGPL-3.0-only
pragma solidity ^0.8.0;

import "./interfaces/BridgeAdminInterface.sol";
import "./interfaces/BridgePoolInterface.sol";

import "../oracle/interfaces/SkinnyOptimisticOracleInterface.sol";
import "../oracle/interfaces/StoreInterface.sol";
import "../oracle/interfaces/FinderInterface.sol";
import "../oracle/implementation/Constants.sol";

import "../common/implementation/AncillaryData.sol";
import "../common/implementation/Testable.sol";
import "../common/implementation/FixedPoint.sol";
import "../common/implementation/MultiCaller.sol";
import "../common/implementation/Lockable.sol";
import "../common/implementation/ExpandedERC20.sol";

import "@openzeppelin/contracts/token/ERC20/IERC20.sol";
import "@openzeppelin/contracts/token/ERC20/utils/SafeERC20.sol";

/**
 * @notice Contract deployed on L1 that provides methods for "Relayers" to fulfill deposit orders that originated on L2.
 * The Relayers can either post capital to fulfill the deposit (instant relay), or request that the funds are taken out
 * of a passive liquidity provider pool following a challenge period (slow relay). This contract ingests liquidity from
 * passive liquidity providers and returns them claims to withdraw their funds. Liquidity providers are incentivized
 * to post collateral by earning a fee per fulfilled deposit order.
 * @dev A "Deposit" is an order to send capital from L2 to L1, and a "Relay" is a fulfillment attempt of that order.
 */
contract BridgePool is Testable, BridgePoolInterface, ExpandedERC20, MultiCaller, Lockable {
    using SafeERC20 for IERC20;
    using FixedPoint for FixedPoint.Unsigned;

    // Token that this contract receives as LP deposits.
    IERC20 public override l1Token;

    // Track the total number of relays and uniquely identifies relays.
    uint32 public numberOfRelays;

    // Reserves that are unutilized and withdrawable.
    uint256 public liquidReserves;

    // Reserves currently utilized due to L2-L1 transactions in flight.
    int256 public utilizedReserves;

    // Reserves that are not yet utilized but are pre-allocated for a pending relay.
    uint256 public pendingReserves;

    // Exponential decay exchange rate to accumulate fees to LPs over time.
    uint256 public lpFeeRatePerSecond;

    // Last timestamp that LP fees were updated.
    uint256 public lastLpFeeUpdate;

    // Cumulative undistributed LP fees. As fees accumulate, they are subtracted from this number.
    uint256 public undistributedLpFees;

    // Administrative contract that deployed this contract and also houses all state variables needed to relay deposits.
    BridgeAdminInterface public bridgeAdmin;

    // A Relay represents an attempt to finalize a cross-chain transfer that originated on an L2 DepositBox contract.
    enum RelayState { Uninitialized, Pending, Disputed, PendingFinalization, Finalized }

    // Data from L2 deposit transaction.
    struct DepositData {
        uint8 chainId;
        uint64 depositId;
        address l1Recipient;
        address l2Sender;
        uint256 amount;
        uint64 slowRelayFeePct;
        uint64 instantRelayFeePct;
        uint64 quoteTimestamp;
    }

    // A Relay is linked to a L2 Deposit.
    struct RelayData {
        RelayState relayState;
        address slowRelayer;
        uint32 relayId;
        uint64 realizedLpFeePct;
        uint256 priceRequestTime;
    }

    // Associate deposits with pending relay data. When RelayState is Uninitialized, new relay attempts can be made for
    // this deposit. Contains information necessary to pay out relayers on successful relay. Deposits get reset to the
    // "Uninitialized" state when they are disputed on the OptimisticOracle.
    mapping(bytes32 => RelayData) public relays;

    // Associates a relay request's ancillary data with the deposit hash that the relay request was linked with. This
    // mapping is used by the OptimisticOracle callback functions (i.e. priceDisputed, priceSettled) to identify the
    // relay request that was disputed or settled.
    mapping(bytes32 => bytes32) public relayRequestAncillaryData;

    // Map hash of deposit and realized-relay fee to instant relayers. This mapping is checked at settlement time
    // to determine if there was a valid instant relayer.
    mapping(bytes32 => address) public instantRelays;

    event LiquidityAdded(address indexed token, uint256 amount, uint256 lpTokensMinted, address liquidityProvider);
    event LiquidityRemoved(address indexed token, uint256 amount, uint256 lpTokensBurnt, address liquidityProvider);
    event DepositRelayed(
        uint32 indexed relayId,
        DepositData depositData,
        address slowRelayer,
        address l1Token,
        uint64 realizedLpFeePct,
        bytes32 indexed depositHash,
        bytes32 indexed relayHash
    );
    event RelaySpedUp(bytes32 indexed depositHash, address indexed instantRelayer, uint64 realizedLpFeePct);
    event RelaySettled(bytes32 indexed depositHash, bytes32 indexed relayHash, address indexed caller);

    modifier onlyFromOptimisticOracle() {
        require(msg.sender == address(_getOptimisticOracle()), "Caller must be OptimisticOracle");
        _;
    }

    /**
     * @notice Construct the Bridge Pool
     * @param _lpTokenName Name of the LP token to be deployed by this contract.
     * @param _lpTokenSymbol Symbol of the LP token to be deployed by this contract.
     * @param _bridgeAdmin Admin contract deployed alongside on L1. Stores global variables and has owner control.
     * @param _l1Token Address of the L1 token that this bridgePool holds. This is the token LPs deposit and is bridged.
     * @param _lpFeeRatePerSecond Interest rate payment that scales the amount of pending fees per second paid to LPs.
     * @param _timer Timer used to synchronize contract time in testing. Set to 0x000... in production.
     */
    constructor(
        string memory _lpTokenName,
        string memory _lpTokenSymbol,
        address _bridgeAdmin,
        address _l1Token,
        uint256 _lpFeeRatePerSecond,
        address _timer
    ) Testable(_timer) ExpandedERC20(_lpTokenName, _lpTokenSymbol, 18) {
        require(bytes(_lpTokenName).length != 0 && bytes(_lpTokenSymbol).length != 0, "Bad LP token name or symbol");
        bridgeAdmin = BridgeAdminInterface(_bridgeAdmin);

        l1Token = IERC20(_l1Token);
        lastLpFeeUpdate = getCurrentTime();
        lpFeeRatePerSecond = _lpFeeRatePerSecond;
    }

    /*************************************************
     *          LIQUIDITY PROVIDER FUNCTIONS         *
     *************************************************/

    /**
     * @notice Add liquidity to the bridge pool. Pulls l1tokens from the callers wallet. The caller is sent back a
     * commensurate number of LP tokens (minted to their address) at the prevailing exchange rate.
     * @dev The caller must approve this contract to transfer `l1TokenAmount` amount of l1Token.
     * @dev Reentrancy guard not added to this function because this indirectly calls sync() which is guarded.
     * @param l1TokenAmount Number of l1Token to add as liquidity.
     */
    function addLiquidity(uint256 l1TokenAmount) public {
        l1Token.safeTransferFrom(msg.sender, address(this), l1TokenAmount);

        uint256 lpTokensToMint =
            FixedPoint.Unsigned(l1TokenAmount).div(FixedPoint.Unsigned(exchangeRateCurrent())).rawValue;

        _mint(msg.sender, lpTokensToMint);

        liquidReserves += l1TokenAmount;

        emit LiquidityAdded(address(l1Token), l1TokenAmount, lpTokensToMint, msg.sender);
    }

    /**
     * @notice Removes liquidity to the bridge pool. Burns lpTokenAmount LP tokens from the callers wallet. The caller
     * is sent back a commensurate number of l1Tokens at the prevailing exchange rate.
     * @dev The caller does not need to approve the spending of LP tokens as this method directly uses the burn logic.
     * @dev Reentrancy guard not added to this function because this indirectly calls sync() which is guarded.
     * @param lpTokenAmount Number of lpTokens to redeem for underlying.
     */
    function removeLiquidity(uint256 lpTokenAmount) public {
        uint256 l1TokensToReturn =
            FixedPoint.Unsigned(lpTokenAmount).mul(FixedPoint.Unsigned(exchangeRateCurrent())).rawValue;

        // Check that there is enough liquid reserves to withdraw the requested amount.
        require(liquidReserves >= (pendingReserves + l1TokensToReturn), "Utilization too high to remove");

        _burn(msg.sender, lpTokenAmount);

        liquidReserves -= l1TokensToReturn;

        l1Token.safeTransfer(msg.sender, l1TokensToReturn);

        emit LiquidityRemoved(address(l1Token), l1TokensToReturn, lpTokenAmount, msg.sender);
    }

    /**************************************
     *          RELAYER FUNCTIONS         *
     **************************************/

    /**
     * @notice Called by Relayer to execute a slow relay from L2 to L1, fulfilling a corresponding deposit order.
     * @dev There can only be one pending relay for a deposit.
     * @dev Caller must have approved this contract to spend the total bond for `l1Token`.
     * @param chainId Unique network ID on which deposit event occurred.
     * @param depositId Unique ID corresponding to deposit order that caller wants to relay.
     * @param l1Recipient Address on this network who should receive the relayed deposit.
     * @param l2Sender Address on the L2 network of depositor.
     * @param amount Amount deposited on L2 to be brought over to L1.
     * @param slowRelayFeePct Max fraction of `amount` that the depositor is willing to pay as a slow relay fee.
     * @param instantRelayFeePct Fraction of `amount` that the depositor is willing to pay as a instant relay fee.
     * @param quoteTimestamp Timestamp up until the depositor is willing to accept an LP quotation for.
     * @param realizedLpFeePct LP fee calculated off-chain considering the L1 pool liquidity at deposit time, before
     *      quoteTimestamp. The OO acts to verify the correctness of this realized fee. Can not exceed 50%.
     */
    function relayDeposit(
        uint8 chainId,
        uint64 depositId,
        address l1Recipient,
        address l2Sender,
        uint256 amount,
        uint64 slowRelayFeePct,
        uint64 instantRelayFeePct,
        uint64 quoteTimestamp,
        uint64 realizedLpFeePct
    ) public nonReentrant() {
        // The realizedLPFeePct should never be greater than 0.5e18 and the slow and instant relay fees should never be
        // more than 0.25e18 each. Therefore, the sum of all fee types can never exceed 1e18 (or 100%).
        require(slowRelayFeePct < 0.25e18 && instantRelayFeePct < 0.25e18 && realizedLpFeePct < 0.5e18);

        // Check if there is a pending relay for this deposit.
        DepositData memory depositData =
            DepositData({
                chainId: chainId,
                depositId: depositId,
                l1Recipient: l1Recipient,
                l2Sender: l2Sender,
                amount: amount,
                slowRelayFeePct: slowRelayFeePct,
                instantRelayFeePct: instantRelayFeePct,
                quoteTimestamp: quoteTimestamp
            });
        bytes32 depositHash = _getDepositHash(depositData);

        // If relay exists for deposit, check if it is disputed. If its disputed, then we can relay again, otherwise
        // the relay is pending valid and we cannot re-relay.
        // Note: everything after the || gets called _only_ in the case that this relay comes after a previously
        // disputed relay. Because of this, the getState call doesn't impact the gas usage in the happy path.
        require(
            relays[depositHash].relayState == RelayState.Uninitialized ||
                relays[depositHash].relayState == RelayState.Disputed,
            "Pending relay exists"
        );

        // If no pending relay for this deposit, then associate the caller's relay attempt with it.
        uint256 priceRequestTime = getCurrentTime();

        // Relay data is pulled out and set field-by-field because we're not setting _all_ fields.
        RelayData storage relayData = relays[depositHash];

        // This increments the storage variable at the same time as setting relayId.
        uint32 relayId = numberOfRelays++;
        relayData.relayId = relayId;
        relayData.relayState = RelayState.Pending;
        relayData.priceRequestTime = priceRequestTime;
        relayData.realizedLpFeePct = realizedLpFeePct;
        relayData.slowRelayer = msg.sender;

        bytes32 relayHash = _getRelayHash(depositData, relayData);
        bytes memory ancillaryData = _getRelayAncillaryData(relayHash);
        relayRequestAncillaryData[keccak256(ancillaryData)] = depositHash;

        // Sanity check that pool has enough balance to cover relay amount + proposer reward. Reward amount will be
        // paid on settlement after the OptimisticOracle price request has passed the challenge period.
        uint256 proposerBond = _getProposerBond(amount);
        require(
            l1Token.balanceOf(address(this)) >= amount + proposerBond && liquidReserves >= amount + proposerBond,
            "Insufficient pool balance"
        );

        // Request a price for the relay identifier and propose "true" optimistically. This method will pull the
        // (proposer reward + proposer bond + final fee) from the caller. We need to set a new price request timestamp
        // instead of default setting to equal to the `depositTimestamp`, which is dependent on the L2 VM on which the
        // DepositContract is deployed. Imagine if the timestamps on the L2 have an offset that are always "in the
        // future" relative to L1 blocks, then the OptimisticOracle would always reject requests.
        _requestAndProposeOraclePriceRelay(amount, priceRequestTime, ancillaryData);

        pendingReserves += amount; // Book off maximum liquidity used by this relay in the pending reserves.

        // We use an internal method to emit this event to overcome Solidity's "stack too deep" error.
        emit DepositRelayed(
            relayId,
            depositData,
            msg.sender,
            address(l1Token),
            realizedLpFeePct,
            depositHash,
            relayHash
        );
    }

    /**
     * @notice Instantly relay a deposit amount minus fees to the l1Recipient. Instant relayer earns a reward following
     * the pending relay challenge period.
     * @dev We assume that the caller has performed an off-chain check that the deposit data they are attempting to
     * relay is valid. If the deposit data is invalid, then the instant relayer has no recourse
     * to receive their funds back after the invalid deposit data is disputed. Moreover, no one will be able to
     * resubmit a relay for the invalid deposit data because they know it will get disputed again. On the other hand,
     * if the deposit data is valid, then even if it is falsely disputed, the instant relayer will eventually get
     * reimbursed because someone else will be incentivized to resubmit the relay to earn slow relayer rewards. Once the
     * valid relay is finalized, the instant relayer will be reimbursed.
     * @dev We also assume that the caller has validated off-chain that the relay data that they are speeding up is
     * valid. If the relay is disputed (or eventually gets disputed), then the caller has no recourse to recover
     * their funds. Therefore, the caller has the same responsibility as the disputer in validating the relay data.
     * @dev Caller must have approved this contract to spend the deposit amount of L1 tokens to relay. There can only
     * be one instant relayer per relay attempt.
     * @param depositData Unique set of L2 deposit data that caller is trying to instantly relay.
     */
    function speedUpRelay(DepositData memory depositData) public nonReentrant() {
        bytes32 depositHash = _getDepositHash(depositData);
        RelayData storage relay = relays[depositHash];
        bytes32 instantRelayHash = keccak256(abi.encode(depositHash, relay.realizedLpFeePct));
        require(
            (relays[depositHash].relayState != RelayState.Uninitialized ||
                relays[depositHash].relayState != RelayState.Finalized) &&
                instantRelays[instantRelayHash] == address(0), // Cannot have an existing instant relay
            "Relay cannot be sped up"
        );
        instantRelays[instantRelayHash] = msg.sender;

        // Pull relay amount minus fees from caller and send to the deposit l1Recipient. The total fees paid is the sum
        // of the LP fees, the relayer fees and the instant relay fee.
        uint256 feesTotal =
            _getAmountFromPct(
                relay.realizedLpFeePct + depositData.slowRelayFeePct + depositData.instantRelayFeePct,
                depositData.amount
            );

        l1Token.safeTransferFrom(msg.sender, depositData.l1Recipient, depositData.amount - feesTotal);

        emit RelaySpedUp(depositHash, msg.sender, relay.realizedLpFeePct);
    }

    /**
     * @notice Reward relayers if a pending relay price request has a price available on the OptimisticOracle. Mark
     * the relay as complete.
     * @param depositData Unique set of L2 deposit data that caller is trying to settle a relay for.
     */
    function settleRelay(DepositData memory depositData) public nonReentrant() {
        bytes32 depositHash = _getDepositHash(depositData);
        RelayData storage relay = relays[depositHash];
<<<<<<< HEAD
        require(relays[depositHash].relayState == RelayState.PendingFinalization, "Settle iff price resolved True");
=======

        require(relay.relayState == RelayState.Pending, "Relay state must be pending");

        // Attempt to settle OptimisticOracle price as a convenience for the slow relayer who will receive their
        // dispute bond back if the relay was disputed unsuccessfully (i.e. the dispute resolved to a price of 1).
        // If the price is not settleable, then this call will revert. If the price has already
        // been settled, then this will not revert and still return the price. If the dispute was successful (i.e. the
        // dispute resolved to a price of 0), then the disputer needs to go through OptimisticOracle to settle their
        // payout.
        bytes32 relayHash = _getRelayHash(depositData, relay);
        bytes memory ancillaryData = _getRelayAncillaryData(relayHash);
        require(
            _getOptimisticOracle().settleAndGetPrice(bridgeAdmin.identifier(), relay.priceRequestTime, ancillaryData) ==
                int256(1e18), // Canonical value representing "True"; i.e. the proposed relay is valid.
            "Relay request was not valid"
        );
>>>>>>> ba20eb73

        // Update the relay state to Finalized. This prevents any re-settling of a relay.
        relay.relayState = RelayState.Finalized;

        // Reward relayers and pay out l1Recipient.
        // At this point there are two possible cases:
        // - This was a slow relay: In this case, a) pay the slow relayer their reward and b) pay the l1Recipient of the
        //      amount minus the realized LP fee and the slow Relay fee. The transfer was not sped up so no instant fee.
        // - This was a instant relay: In this case, a) pay the slow relayer their reward and b) pay the instant relayer
        //      the full bridging amount, minus the realized LP fee and minus the slow relay fee. When the instant
        //      relayer called speedUpRelay they were docked this same amount, minus the instant relayer fee. As a
        //      result, they are effectively paid what they spent when speeding up the relay + the instantRelayFee.

        uint256 instantRelayerOrRecipientAmount =
            depositData.amount -
                _getAmountFromPct(relay.realizedLpFeePct + depositData.slowRelayFeePct, depositData.amount);

        // Refund the instant relayer iff the instant relay params match the approved relay.
        address instantRelayer = instantRelays[keccak256(abi.encode(depositHash, relay.realizedLpFeePct))];

        l1Token.safeTransfer(
            instantRelayer != address(0) ? instantRelayer : depositData.l1Recipient,
            instantRelayerOrRecipientAmount
        );

        // The slow relayer gets paid the slow relay fee. This is the same irrespective if the relay was sped up or not.
        uint256 slowRelayerAmount = _getAmountFromPct(depositData.slowRelayFeePct, depositData.amount);
        l1Token.safeTransfer(relay.slowRelayer, slowRelayerAmount);

        uint256 totalAmountSent = instantRelayerOrRecipientAmount + slowRelayerAmount;

        // Update reserves by amounts changed and allocated LP fees.
        pendingReserves -= depositData.amount;
        liquidReserves -= totalAmountSent;
        utilizedReserves += int256(totalAmountSent);
        updateAccumulatedLpFees();
        allocateLpFees(_getAmountFromPct(relay.realizedLpFeePct, depositData.amount));

        emit RelaySettled(depositHash, _getRelayHash(_depositData, relay), msg.sender);

        delete instantRelays[keccak256(abi.encode(depositHash, relay.realizedLpFeePct))];
        delete relay.realizedLpFeePct;
        delete relay.priceRequestTime;
    }

    /**
     * @notice Callback for disputes, marks relay as disputed.
     * @dev _timestamp and _identifier are unused because _ancillaryData contains a relay nonce and uniquely
     * identifies a relay request.
     * @param _identifier price identifier for relay request.
     * @param _timestamp timestamp for relay request.
     * @param _ancillaryData ancillary data for relay request.
     * @param _request disputed relay request params.
     */
    function priceDisputed(
        bytes32 _identifier,
        uint32 _timestamp,
        bytes memory _ancillaryData,
        SkinnyOptimisticOracleInterface.Request memory _request
    ) external onlyFromOptimisticOracle {
        bytes32 depositHash = relayRequestAncillaryData[keccak256(_ancillaryData)];
        RelayData storage relay = relays[depositHash];
        relay.relayState = RelayState.Disputed;
    }

    /**
     * @notice Callback for settlements, marks relay as ready for finalization if the relay was resolved as valid.
     * @dev Reverts if relay is uninitialized or already settled.
     * @dev _timestamp and _identifier are unused because _ancillaryData contains a relay nonce and uniquely
     *     identifies a relay request.
     * @param _identifier price identifier for relay request.
     * @param _timestamp timestamp for relay request.
     * @param _ancillaryData ancillary data for relay request.
     * @param _request settled relay request params.
     */
    function priceSettled(
        bytes32 _identifier,
        uint32 _timestamp,
        bytes memory _ancillaryData,
        SkinnyOptimisticOracleInterface.Request memory _request
    ) external onlyFromOptimisticOracle {
        bytes32 depositHash = relayRequestAncillaryData[keccak256(_ancillaryData)];
        RelayData storage relay = relays[depositHash];
        require(relay.relayState == RelayState.Pending || relay.relayState == RelayState.Disputed);
        // 1e18 = Canonical value representing "True"; i.e. the proposed relay is valid.
        if (_request.resolvedPrice == int256(1e18)) {
            relay.relayState = RelayState.PendingFinalization;
        }
    }

    /**
     * @notice Synchronize any balance changes in this contract with the utilized & liquid reserves. This would be done
     * at the conclusion of an L2->L1 token transfer via the canonical token bridge.
     */
    function sync() public nonReentrant() {
        // Check if the l1Token balance of the contract is greater than the liquidReserves. If it is then the bridging
        // action from L2->L1 has concluded and the local accounting can be updated.
        uint256 l1TokenBalance = l1Token.balanceOf(address(this));
        if (l1TokenBalance > liquidReserves) {
            // utilizedReserves can go to less than zero. This will happen if the accumulated fees exceeds the current
            // outstanding utilization. In other words, if outstanding bridging transfers are 0 then utilizedReserves
            // will equal the total LP fees accumulated over all time.
            utilizedReserves -= int256(l1TokenBalance - liquidReserves);
            liquidReserves = l1TokenBalance;
        }
    }

    /**
     * @notice Computes the exchange rate between LP tokens and L1Tokens. Used when adding/removing liquidity.
     */
    function exchangeRateCurrent() public returns (uint256) {
        if (totalSupply() == 0) return 1e18; //initial rate is 1 pre any mint action.

        // First, update fee counters and local accounting of finalized transfers from L2->L1.
        updateAccumulatedLpFees(); // Accumulate all allocated fees from the last time this method was called.
        sync(); // Fetch any balance changes due to token bridging finalization and factor them in.

        // ExchangeRate := (liquidReserves + utilizedReserves - undistributedLpFees) / lpTokenSupply
        // Note to accommodate negative utilizedReserves without using FixedPoint.Signed we need to do a bit of
        // branching logic. This is a gas optimization so we don't need to import this extra library logic.
        FixedPoint.Unsigned memory numerator =
            FixedPoint.Unsigned(liquidReserves).sub(FixedPoint.Unsigned(undistributedLpFees));
        if (utilizedReserves > 0) numerator = numerator.add(FixedPoint.Unsigned(uint256(utilizedReserves)));
        else numerator = numerator.sub(FixedPoint.Unsigned(uint256(utilizedReserves * -1)));
        return numerator.div(FixedPoint.Unsigned(totalSupply())).rawValue;
    }

    /**
     * @notice Computes the current liquidity utilization ratio.
     * @dev Used in computing realizedLpFeePct off-chain.
     */
    function liquidityUtilizationCurrent() public returns (uint256) {
        return liquidityUtilizationPostRelay(0);
    }

    /**
     * @notice Computes the liquidity utilization ratio post a relay of known size.
     * @dev Used in computing realizedLpFeePct off-chain.
     * @param relayedAmount Size of the relayed deposit to factor into the utilization calculation.
     */
    function liquidityUtilizationPostRelay(uint256 relayedAmount) public returns (uint256) {
        sync(); // Fetch any balance changes due to token bridging finalization and factor them in.

        // The liquidity utilization ratio is the ratio of utilized liquidity (pendingReserves + relayedAmount
        // +utilizedReserves) divided by the liquid reserves.
        FixedPoint.Unsigned memory numerator =
            FixedPoint.Unsigned(pendingReserves).add(FixedPoint.Unsigned(relayedAmount));
        if (utilizedReserves > 0) numerator = numerator.add(FixedPoint.Unsigned(uint256(utilizedReserves)));
        else numerator = numerator.sub(FixedPoint.Unsigned(uint256(utilizedReserves * -1)));

        // There are two cases where liquid reserves could be zero. Handle accordingly to avoid division by zero:
        // a) the pool is new and there no funds in it nor any bridging actions have happened. In this case the
        // numerator is 0 and liquid reserves are 0. The utilization is therefore 0.
        if (numerator.isEqual(0) && liquidReserves == 0) return 0;
        // b) the numerator is more than 0 and the liquid reserves are 0. in this case, The pool is at 100% utilization.
        if (numerator.isGreaterThan(0) && liquidReserves == 0) return 1e18;

        // In all other cases, return the utilization ratio.
        return numerator.div(FixedPoint.Unsigned(liquidReserves)).rawValue;
    }

    /************************************
     *           View FUNCTIONS         *
     ************************************/

    /**
     * @notice Computes the current amount of unallocated fees that have accumulated from the previous time this the
     * contract was called.
     */
    function getAccumulatedFees() public view returns (uint256) {
        // UnallocatedLpFees := min(undistributedLpFees*lpFeeRatePerSecond*timeFromLastInteraction,undistributedLpFees)
        // The min acts to pay out all fees in the case the equation returns more than the remaining a fees.
        return
            FixedPoint
                .Unsigned(undistributedLpFees)
                .mul(FixedPoint.Unsigned(lpFeeRatePerSecond))
                .mul(FixedPoint.fromUnscaledUint(getCurrentTime() - lastLpFeeUpdate))
                .min(FixedPoint.Unsigned(undistributedLpFees))
                .rawValue;
    }

    /**
     * @notice Returns ancillary data containing all relevant Relay data that voters can format into UTF8 and use to
     * determine if the relay is valid.
     * @param depositData Contains L2 deposit information used by off-chain validators to validate relay.
     * @param relayData Contains relay information used by off-chain validators to validate relay.
     * @return bytes New ancillary data that can be decoded into UTF8.
     */
    function getRelayAncillaryData(DepositData memory depositData, RelayData memory relayData)
        public
        view
        returns (bytes memory)
    {
        return
            AncillaryData.appendKeyValueBytes32(
                "",
                "relayHash",
                keccak256(
                    abi.encode(
                        depositData.chainId,
                        depositData.depositId,
                        depositData.l1Recipient,
                        depositData.l2Sender,
                        depositData.amount,
                        depositData.slowRelayFeePct,
                        depositData.instantRelayFeePct,
                        depositData.quoteTimestamp,
                        relayData.relayId,
                        relayData.realizedLpFeePct,
                        address(l1Token)
                    )
                )
            );
    }

    // Note: this method is identical to the one above, but it allows storage to be passed in, which saves some gas (3-4k)
    // when called internally due to solidity not needing to copy the entire data structure and just lazily read data
    // when requested.
    function _getRelayAncillaryData(bytes32 relayHash) private pure returns (bytes memory) {
        return AncillaryData.appendKeyValueBytes32("", "relayHash", relayHash);
    }

    function _getRelayHash(DepositData memory depositData, RelayData storage relayData) private view returns (bytes32) {
        return
            keccak256(
                abi.encode(
                    depositData.chainId,
                    depositData.depositId,
                    depositData.l1Recipient,
                    depositData.l2Sender,
                    depositData.amount,
                    depositData.slowRelayFeePct,
                    depositData.instantRelayFeePct,
                    depositData.quoteTimestamp,
                    relayData.relayId,
                    relayData.realizedLpFeePct,
                    address(l1Token)
                )
            );
    }

    /**************************************
     *    INTERNAL & PRIVATE FUNCTIONS    *
     **************************************/

    // Update internal fee counters by adding in any accumulated fees from the last time this logic was called.
    function updateAccumulatedLpFees() internal {
        // Calculate the unallocatedAccumulatedFees from the last time the contract was called.
        uint256 unallocatedAccumulatedFees = getAccumulatedFees();

        // Decrement the undistributedLpFees by the amount of accumulated fees.
        undistributedLpFees = undistributedLpFees - unallocatedAccumulatedFees;

        lastLpFeeUpdate = getCurrentTime();
    }

    // Allocate fees to the LPs by incrementing counters.
    function allocateLpFees(uint256 allocatedLpFees) internal {
        // Add to the total undistributed LP fees and the utilized reserves. Adding it to the utilized reserves acts to
        // track the fees while they are in transit.
        if (allocatedLpFees > 0) {
            undistributedLpFees += allocatedLpFees;
            utilizedReserves += int256(allocatedLpFees);
        }
    }

    function _getOptimisticOracle() private view returns (SkinnyOptimisticOracleInterface) {
        return
            SkinnyOptimisticOracleInterface(
                FinderInterface(bridgeAdmin.finder()).getImplementationAddress(OracleInterfaces.SkinnyOptimisticOracle)
            );
    }

    function _getStore() private view returns (StoreInterface) {
        return StoreInterface(FinderInterface(bridgeAdmin.finder()).getImplementationAddress(OracleInterfaces.Store));
    }

    function _getAmountFromPct(uint64 percent, uint256 amount) private pure returns (uint256) {
        return
            FixedPoint
                .Unsigned(uint256(percent))
                .div(FixedPoint.fromUnscaledUint(1))
                .mul(FixedPoint.Unsigned(amount))
                .rawValue;
    }

    function _getProposerBond(uint256 amount) private view returns (uint256) {
        return _getAmountFromPct(bridgeAdmin.proposerBondPct(), amount);
    }

    function _getDepositHash(DepositData memory depositData) private view returns (bytes32) {
        return
            keccak256(
                abi.encode(
                    depositData.chainId,
                    depositData.depositId,
                    depositData.l1Recipient,
                    depositData.l2Sender,
                    address(l1Token),
                    depositData.amount,
                    depositData.slowRelayFeePct,
                    depositData.instantRelayFeePct,
                    depositData.quoteTimestamp
                )
            );
    }

    function _requestAndProposeOraclePriceRelay(
        uint256 amount,
        uint256 requestTimestamp,
        bytes memory customAncillaryData
    ) private {
        SkinnyOptimisticOracleInterface optimisticOracle = _getOptimisticOracle();

        // Compute total proposal bond and pull from caller so that the OptimisticOracle can subsequently pull it from
        // here.
        uint256 proposerBondPct =
            FixedPoint.Unsigned(uint256(bridgeAdmin.proposerBondPct())).div(FixedPoint.fromUnscaledUint(1)).rawValue;
        uint256 finalFee = _getStore().computeFinalFee(address(l1Token)).rawValue;
        uint256 totalBond =
            FixedPoint
                .Unsigned(proposerBondPct)
                .mul(FixedPoint.Unsigned(amount))
                .add(FixedPoint.Unsigned(finalFee))
                .rawValue;
        l1Token.safeTransferFrom(msg.sender, address(this), totalBond);
        l1Token.safeApprove(address(optimisticOracle), totalBond);

        optimisticOracle.requestAndProposePriceFor(
            bridgeAdmin.identifier(),
            uint32(requestTimestamp),
            customAncillaryData,
            IERC20(l1Token),
            // Set reward to 0, since we'll settle proposer reward payouts directly from this contract after a relay
            // proposal has passed the challenge period.
            0,
            // Set the Optimistic oracle proposer bond for the price request.
            _getProposerBond(amount),
            // Set the Optimistic oracle liveness for the price request.
            uint256(bridgeAdmin.optimisticOracleLiveness()),
            // Caller is proposer.
            msg.sender,
            // Canonical value representing "True"; i.e. the proposed relay is valid.
            int256(1e18)
        );
    }
}<|MERGE_RESOLUTION|>--- conflicted
+++ resolved
@@ -342,26 +342,7 @@
     function settleRelay(DepositData memory depositData) public nonReentrant() {
         bytes32 depositHash = _getDepositHash(depositData);
         RelayData storage relay = relays[depositHash];
-<<<<<<< HEAD
         require(relays[depositHash].relayState == RelayState.PendingFinalization, "Settle iff price resolved True");
-=======
-
-        require(relay.relayState == RelayState.Pending, "Relay state must be pending");
-
-        // Attempt to settle OptimisticOracle price as a convenience for the slow relayer who will receive their
-        // dispute bond back if the relay was disputed unsuccessfully (i.e. the dispute resolved to a price of 1).
-        // If the price is not settleable, then this call will revert. If the price has already
-        // been settled, then this will not revert and still return the price. If the dispute was successful (i.e. the
-        // dispute resolved to a price of 0), then the disputer needs to go through OptimisticOracle to settle their
-        // payout.
-        bytes32 relayHash = _getRelayHash(depositData, relay);
-        bytes memory ancillaryData = _getRelayAncillaryData(relayHash);
-        require(
-            _getOptimisticOracle().settleAndGetPrice(bridgeAdmin.identifier(), relay.priceRequestTime, ancillaryData) ==
-                int256(1e18), // Canonical value representing "True"; i.e. the proposed relay is valid.
-            "Relay request was not valid"
-        );
->>>>>>> ba20eb73
 
         // Update the relay state to Finalized. This prevents any re-settling of a relay.
         relay.relayState = RelayState.Finalized;
@@ -400,7 +381,7 @@
         updateAccumulatedLpFees();
         allocateLpFees(_getAmountFromPct(relay.realizedLpFeePct, depositData.amount));
 
-        emit RelaySettled(depositHash, _getRelayHash(_depositData, relay), msg.sender);
+        emit RelaySettled(depositHash, _getRelayHash(depositData, relay), msg.sender);
 
         delete instantRelays[keccak256(abi.encode(depositHash, relay.realizedLpFeePct))];
         delete relay.realizedLpFeePct;
@@ -409,20 +390,20 @@
 
     /**
      * @notice Callback for disputes, marks relay as disputed.
-     * @dev _timestamp and _identifier are unused because _ancillaryData contains a relay nonce and uniquely
+     * @dev timestamp and identifier are unused because ancillaryData contains a relay nonce and uniquely
      * identifies a relay request.
-     * @param _identifier price identifier for relay request.
-     * @param _timestamp timestamp for relay request.
-     * @param _ancillaryData ancillary data for relay request.
-     * @param _request disputed relay request params.
+     * @param identifier price identifier for relay request.
+     * @param timestamp timestamp for relay request.
+     * @param ancillaryData ancillary data for relay request.
+     * @param request disputed relay request params.
      */
     function priceDisputed(
-        bytes32 _identifier,
-        uint32 _timestamp,
-        bytes memory _ancillaryData,
-        SkinnyOptimisticOracleInterface.Request memory _request
+        bytes32 identifier,
+        uint32 timestamp,
+        bytes memory ancillaryData,
+        SkinnyOptimisticOracleInterface.Request memory request
     ) external onlyFromOptimisticOracle {
-        bytes32 depositHash = relayRequestAncillaryData[keccak256(_ancillaryData)];
+        bytes32 depositHash = relayRequestAncillaryData[keccak256(ancillaryData)];
         RelayData storage relay = relays[depositHash];
         relay.relayState = RelayState.Disputed;
     }
@@ -430,24 +411,24 @@
     /**
      * @notice Callback for settlements, marks relay as ready for finalization if the relay was resolved as valid.
      * @dev Reverts if relay is uninitialized or already settled.
-     * @dev _timestamp and _identifier are unused because _ancillaryData contains a relay nonce and uniquely
+     * @dev timestamp and identifier are unused because ancillaryData contains a relay nonce and uniquely
      *     identifies a relay request.
-     * @param _identifier price identifier for relay request.
-     * @param _timestamp timestamp for relay request.
-     * @param _ancillaryData ancillary data for relay request.
-     * @param _request settled relay request params.
+     * @param identifier price identifier for relay request.
+     * @param timestamp timestamp for relay request.
+     * @param ancillaryData ancillary data for relay request.
+     * @param request settled relay request params.
      */
     function priceSettled(
-        bytes32 _identifier,
-        uint32 _timestamp,
-        bytes memory _ancillaryData,
-        SkinnyOptimisticOracleInterface.Request memory _request
+        bytes32 identifier,
+        uint32 timestamp,
+        bytes memory ancillaryData,
+        SkinnyOptimisticOracleInterface.Request memory request
     ) external onlyFromOptimisticOracle {
-        bytes32 depositHash = relayRequestAncillaryData[keccak256(_ancillaryData)];
+        bytes32 depositHash = relayRequestAncillaryData[keccak256(ancillaryData)];
         RelayData storage relay = relays[depositHash];
         require(relay.relayState == RelayState.Pending || relay.relayState == RelayState.Disputed);
         // 1e18 = Canonical value representing "True"; i.e. the proposed relay is valid.
-        if (_request.resolvedPrice == int256(1e18)) {
+        if (request.resolvedPrice == int256(1e18)) {
             relay.relayState = RelayState.PendingFinalization;
         }
     }
