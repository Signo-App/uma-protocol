// SPDX-License-Identifier: AGPL-3.0-only
pragma solidity ^0.8.0;

import "./interfaces/BridgeAdminInterface.sol";
import "./interfaces/BridgePoolInterface.sol";

import "../oracle/interfaces/SkinnyOptimisticOracleInterface.sol";
import "../oracle/interfaces/StoreInterface.sol";
import "../oracle/interfaces/FinderInterface.sol";
import "../oracle/implementation/Constants.sol";

import "../common/implementation/AncillaryData.sol";
import "../common/implementation/Testable.sol";
import "../common/implementation/FixedPoint.sol";
import "../common/implementation/MultiCaller.sol";
import "../common/implementation/Lockable.sol";
import "../common/implementation/ExpandedERC20.sol";

import "@openzeppelin/contracts/token/ERC20/IERC20.sol";
import "@openzeppelin/contracts/token/ERC20/utils/SafeERC20.sol";

interface WETH9Like {
    function withdraw(uint256 wad) external;
}

/**
 * @notice Contract deployed on L1 that provides methods for "Relayers" to fulfill deposit orders that originated on L2.
 * The Relayers can either post capital to fulfill the deposit (instant relay), or request that the funds are taken out
 * of a passive liquidity provider pool following a challenge period (slow relay). This contract ingests liquidity from
 * passive liquidity providers and returns them claims to withdraw their funds. Liquidity providers are incentivized
 * to post collateral by earning a fee per fulfilled deposit order.
 * @dev A "Deposit" is an order to send capital from L2 to L1, and a "Relay" is a fulfillment attempt of that order.
 */
contract BridgePool is Testable, BridgePoolInterface, ExpandedERC20, MultiCaller, Lockable {
    using SafeERC20 for IERC20;
    using FixedPoint for FixedPoint.Unsigned;

    // Token that this contract receives as LP deposits.
    IERC20 public override l1Token;

    // Track the total number of relays and uniquely identifies relays.
    uint32 public numberOfRelays;

    // Reserves that are unutilized and withdrawable.
    uint256 public liquidReserves;

    // Reserves currently utilized due to L2-L1 transactions in flight.
    int256 public utilizedReserves;

    // Reserves that are not yet utilized but are pre-allocated for a pending relay.
    uint256 public pendingReserves;

    // Exponential decay exchange rate to accumulate fees to LPs over time.
    uint256 public lpFeeRatePerSecond;

    // Last timestamp that LP fees were updated.
    uint256 public lastLpFeeUpdate;

    // Cumulative undistributed LP fees. As fees accumulate, they are subtracted from this number.
    uint256 public undistributedLpFees;

    // Administrative contract that deployed this contract and also houses all state variables needed to relay deposits.
    BridgeAdminInterface public bridgeAdmin;

<<<<<<< HEAD
    // If this pool contains WETH. If the withdrawn token is WETH then unwrap and send ETH  when finalizing withdrawal.
    bool public isWethPool;
=======
    // Store local instances of the contract instances to save gas relaying. Can be sync with the Finder at any time.
    StoreInterface public store;
    SkinnyOptimisticOracleInterface public optimisticOracle;

    // Store local instances of contract params to save gas relaying. Can be synced with the BridgeAdmin at any time.
    uint64 public proposerBondPct;
    uint64 public optimisticOracleLiveness;
    bytes32 public identifier;
>>>>>>> 61e8cc53

    // A Relay represents an attempt to finalize a cross-chain transfer that originated on an L2 DepositBox contract.
    enum RelayState { Uninitialized, Pending, Disputed, PendingFinalization, Finalized }

    // Data from L2 deposit transaction.
    struct DepositData {
        uint8 chainId;
        uint64 depositId;
        address payable l1Recipient;
        address l2Sender;
        uint256 amount;
        uint64 slowRelayFeePct;
        uint64 instantRelayFeePct;
        uint64 quoteTimestamp;
    }

    // A Relay is linked to a L2 Deposit.
    struct RelayData {
        RelayState relayState;
        address slowRelayer;
        uint32 relayId;
        uint64 realizedLpFeePct;
        uint256 priceRequestTime;
    }

    // Associate deposits with pending relay data. When RelayState is Uninitialized, new relay attempts can be made for
    // this deposit. Contains information necessary to pay out relayers on successful relay. Deposits get reset to the
    // "Uninitialized" state when they are disputed on the OptimisticOracle.
    mapping(bytes32 => RelayData) public relays;

    // Associates a relay request's ancillary data with the deposit hash that the relay request was linked with. This
    // mapping is used by the OptimisticOracle callback functions (i.e. priceDisputed, priceSettled) to identify the
    // relay request that was disputed or settled.
    mapping(bytes32 => bytes32) public relayRequestAncillaryData;

    // Map hash of deposit and realized-relay fee to instant relayers. This mapping is checked at settlement time
    // to determine if there was a valid instant relayer.
    mapping(bytes32 => address) public instantRelays;

    event LiquidityAdded(address indexed token, uint256 amount, uint256 lpTokensMinted, address liquidityProvider);
    event LiquidityRemoved(address indexed token, uint256 amount, uint256 lpTokensBurnt, address liquidityProvider);
    event DepositRelayed(
        uint32 indexed relayId,
        DepositData depositData,
        address slowRelayer,
        address l1Token,
        uint64 realizedLpFeePct,
        bytes32 indexed depositHash,
        bytes32 indexed relayHash
    );
    event RelaySpedUp(bytes32 indexed depositHash, address indexed instantRelayer, uint64 realizedLpFeePct);
    event RelaySettled(bytes32 indexed depositHash, bytes32 indexed relayHash, address indexed caller);
    event BridgePoolAdminTransferred(address oldAdmin, address newAdmin);

    modifier onlyFromOptimisticOracle() {
        require(msg.sender == address(optimisticOracle), "Caller must be OptimisticOracle");
        _;
    }

    /**
     * @notice Construct the Bridge Pool
     * @param _lpTokenName Name of the LP token to be deployed by this contract.
     * @param _lpTokenSymbol Symbol of the LP token to be deployed by this contract.
     * @param _bridgeAdmin Admin contract deployed alongside on L1. Stores global variables and has owner control.
     * @param _l1Token Address of the L1 token that this bridgePool holds. This is the token LPs deposit and is bridged.
     * @param _lpFeeRatePerSecond Interest rate payment that scales the amount of pending fees per second paid to LPs.
     * @param _timer Timer used to synchronize contract time in testing. Set to 0x000... in production.
     */
    constructor(
        string memory _lpTokenName,
        string memory _lpTokenSymbol,
        address _bridgeAdmin,
        address _l1Token,
        uint256 _lpFeeRatePerSecond,
        bool _isWethPool,
        address _timer
    ) Testable(_timer) ExpandedERC20(_lpTokenName, _lpTokenSymbol, 18) {
        require(bytes(_lpTokenName).length != 0 && bytes(_lpTokenSymbol).length != 0, "Bad LP token name or symbol");
        bridgeAdmin = BridgeAdminInterface(_bridgeAdmin);

        l1Token = IERC20(_l1Token);
        lastLpFeeUpdate = getCurrentTime();
        lpFeeRatePerSecond = _lpFeeRatePerSecond;
<<<<<<< HEAD
        isWethPool = _isWethPool;
=======

        syncWithFinderAddresses(); // Fetch OptimisticOracle and Store addresses from the Finder.
        syncWithBridgeAdminParams(); // Fetch ProposerBondPct OptimisticOracleLiveness, Identifier from the BridgeAdmin.
>>>>>>> 61e8cc53
    }

    /*************************************************
     *          LIQUIDITY PROVIDER FUNCTIONS         *
     *************************************************/

    /**
     * @notice Add liquidity to the bridge pool. Pulls l1tokens from the callers wallet. The caller is sent back a
     * commensurate number of LP tokens (minted to their address) at the prevailing exchange rate.
     * @dev The caller must approve this contract to transfer `l1TokenAmount` amount of l1Token.
     * @dev Reentrancy guard not added to this function because this indirectly calls sync() which is guarded.
     * @param l1TokenAmount Number of l1Token to add as liquidity.
     */
    function addLiquidity(uint256 l1TokenAmount) public {
        l1Token.safeTransferFrom(msg.sender, address(this), l1TokenAmount);

        uint256 lpTokensToMint = (l1TokenAmount * 1e18) / exchangeRateCurrent();

        _mint(msg.sender, lpTokensToMint);

        liquidReserves += l1TokenAmount;

        emit LiquidityAdded(address(l1Token), l1TokenAmount, lpTokensToMint, msg.sender);
    }

    /**
     * @notice Removes liquidity to the bridge pool. Burns lpTokenAmount LP tokens from the callers wallet. The caller
     * is sent back a commensurate number of l1Tokens at the prevailing exchange rate.
     * @dev The caller does not need to approve the spending of LP tokens as this method directly uses the burn logic.
     * @dev Reentrancy guard not added to this function because this indirectly calls sync() which is guarded.
     * @param lpTokenAmount Number of lpTokens to redeem for underlying.
     */
    function removeLiquidity(uint256 lpTokenAmount) public {
        uint256 l1TokensToReturn = (lpTokenAmount * exchangeRateCurrent()) / 1e18;

        // Check that there is enough liquid reserves to withdraw the requested amount.
        require(liquidReserves >= (pendingReserves + l1TokensToReturn), "Utilization too high to remove");

        _burn(msg.sender, lpTokenAmount);

        liquidReserves -= l1TokensToReturn;

        l1Token.safeTransfer(msg.sender, l1TokensToReturn);

        emit LiquidityRemoved(address(l1Token), l1TokensToReturn, lpTokenAmount, msg.sender);
    }

    /**************************************
     *          RELAYER FUNCTIONS         *
     **************************************/

    /**
     * @notice Called by Relayer to execute a slow relay from L2 to L1, fulfilling a corresponding deposit order.
     * @dev There can only be one pending relay for a deposit.
     * @dev Caller must have approved this contract to spend the total bond for `l1Token`.
     * @param chainId Unique network ID on which deposit event occurred.
     * @param depositId Unique ID corresponding to deposit order that caller wants to relay.
     * @param l1Recipient Address on this network who should receive the relayed deposit.
     * @param l2Sender Address on the L2 network of depositor.
     * @param amount Amount deposited on L2 to be brought over to L1.
     * @param slowRelayFeePct Max fraction of `amount` that the depositor is willing to pay as a slow relay fee.
     * @param instantRelayFeePct Fraction of `amount` that the depositor is willing to pay as a instant relay fee.
     * @param quoteTimestamp Timestamp up until the depositor is willing to accept an LP quotation for.
     * @param realizedLpFeePct LP fee calculated off-chain considering the L1 pool liquidity at deposit time, before
     *      quoteTimestamp. The OO acts to verify the correctness of this realized fee. Can not exceed 50%.
     */
    function relayDeposit(
        uint8 chainId,
        uint64 depositId,
        address payable l1Recipient,
        address l2Sender,
        uint256 amount,
        uint64 slowRelayFeePct,
        uint64 instantRelayFeePct,
        uint64 quoteTimestamp,
        uint64 realizedLpFeePct
    ) public nonReentrant() {
        // The realizedLPFeePct should never be greater than 0.5e18 and the slow and instant relay fees should never be
        // more than 0.25e18 each. Therefore, the sum of all fee types can never exceed 1e18 (or 100%).
        require(slowRelayFeePct < 0.25e18 && instantRelayFeePct < 0.25e18 && realizedLpFeePct < 0.5e18);

        // Check if there is a pending relay for this deposit.
        DepositData memory depositData =
            DepositData({
                chainId: chainId,
                depositId: depositId,
                l1Recipient: l1Recipient,
                l2Sender: l2Sender,
                amount: amount,
                slowRelayFeePct: slowRelayFeePct,
                instantRelayFeePct: instantRelayFeePct,
                quoteTimestamp: quoteTimestamp
            });
        bytes32 depositHash = _getDepositHash(depositData);

        // If relay exists for deposit, check if it is disputed. If its disputed, then we can relay again, otherwise
        // the relay is pending valid and we cannot re-relay.
        // Note: everything after the || gets called _only_ in the case that this relay comes after a previously
        // disputed relay. Because of this, the getState call doesn't impact the gas usage in the happy path.
        require(
            relays[depositHash].relayState == RelayState.Uninitialized ||
                relays[depositHash].relayState == RelayState.Disputed,
            "Pending relay exists"
        );

        // If no pending relay for this deposit, then associate the caller's relay attempt with it.
        uint256 priceRequestTime = getCurrentTime();

        // Relay data is pulled out and set field-by-field because we're not setting _all_ fields.
        RelayData storage relayData = relays[depositHash];

        // This increments the storage variable at the same time as setting relayId.
        uint32 relayId = numberOfRelays++;
        relayData.relayId = relayId;
        relayData.relayState = RelayState.Pending;
        relayData.priceRequestTime = priceRequestTime;
        relayData.realizedLpFeePct = realizedLpFeePct;
        relayData.slowRelayer = msg.sender;

        bytes32 relayHash = _getRelayHash(depositData, relayData);
        bytes memory ancillaryData = _getRelayAncillaryData(relayHash);
        relayRequestAncillaryData[keccak256(ancillaryData)] = depositHash;

        // Sanity check that pool has enough balance to cover relay amount + proposer reward. Reward amount will be
        // paid on settlement after the OptimisticOracle price request has passed the challenge period.
        uint256 proposerBond = _getProposerBond(amount);
        require(
            l1Token.balanceOf(address(this)) >= amount + proposerBond && liquidReserves >= amount + proposerBond,
            "Insufficient pool balance"
        );

        // Request a price for the relay identifier and propose "true" optimistically. This method will pull the
        // (proposer reward + proposer bond + final fee) from the caller. We need to set a new price request timestamp
        // instead of default setting to equal to the `depositTimestamp`, which is dependent on the L2 VM on which the
        // DepositContract is deployed. Imagine if the timestamps on the L2 have an offset that are always "in the
        // future" relative to L1 blocks, then the OptimisticOracle would always reject requests.
        _requestAndProposeOraclePriceRelay(amount, priceRequestTime, ancillaryData);

        pendingReserves += amount; // Book off maximum liquidity used by this relay in the pending reserves.

        emit DepositRelayed(
            relayId,
            depositData,
            msg.sender,
            address(l1Token),
            realizedLpFeePct,
            depositHash,
            relayHash
        );
    }

    /**
     * @notice Instantly relay a deposit amount minus fees to the l1Recipient. Instant relayer earns a reward following
     * the pending relay challenge period.
     * @dev We assume that the caller has performed an off-chain check that the deposit data they are attempting to
     * relay is valid. If the deposit data is invalid, then the instant relayer has no recourse
     * to receive their funds back after the invalid deposit data is disputed. Moreover, no one will be able to
     * resubmit a relay for the invalid deposit data because they know it will get disputed again. On the other hand,
     * if the deposit data is valid, then even if it is falsely disputed, the instant relayer will eventually get
     * reimbursed because someone else will be incentivized to resubmit the relay to earn slow relayer rewards. Once the
     * valid relay is finalized, the instant relayer will be reimbursed.
     * @dev We also assume that the caller has validated off-chain that the relay data that they are speeding up is
     * valid. If the relay is disputed (or eventually gets disputed), then the caller has no recourse to recover
     * their funds. Therefore, the caller has the same responsibility as the disputer in validating the relay data.
     * @dev Caller must have approved this contract to spend the deposit amount of L1 tokens to relay. There can only
     * be one instant relayer per relay attempt.
     * @param depositData Unique set of L2 deposit data that caller is trying to instantly relay.
     */
    function speedUpRelay(DepositData memory depositData) public nonReentrant() {
        bytes32 depositHash = _getDepositHash(depositData);
        RelayData storage relay = relays[depositHash];
        bytes32 instantRelayHash = keccak256(abi.encode(depositHash, relay.realizedLpFeePct));
        require(
            (relays[depositHash].relayState != RelayState.Uninitialized ||
                relays[depositHash].relayState != RelayState.Finalized) &&
                instantRelays[instantRelayHash] == address(0), // Cannot have an existing instant relay
            "Relay cannot be sped up"
        );
        instantRelays[instantRelayHash] = msg.sender;

        // Pull relay amount minus fees from caller and send to the deposit l1Recipient. The total fees paid is the sum
        // of the LP fees, the relayer fees and the instant relay fee.
        uint256 feesTotal =
            _getAmountFromPct(
                relay.realizedLpFeePct + depositData.slowRelayFeePct + depositData.instantRelayFeePct,
                depositData.amount
            );
        // If the L1 token is WETH then: a) pull WETH from instant relayer b) unwrap WETH c) send ETH to recipient.
        uint256 recipientAmount = depositData.amount - feesTotal;
        if (isWethPool) {
            l1Token.safeTransferFrom(msg.sender, address(this), recipientAmount);
            WETH9Like(address(l1Token)).withdraw(recipientAmount);
            depositData.l1Recipient.transfer(recipientAmount);
        }
        // Else, this is a normal ERC20 token. Send to recipient.
        else l1Token.safeTransferFrom(msg.sender, depositData.l1Recipient, recipientAmount);

        emit RelaySpedUp(depositHash, msg.sender, relay.realizedLpFeePct);
    }

    /**
     * @notice Reward relayers if a pending relay price request has a price available on the OptimisticOracle. Mark
     * the relay as complete.
     * @param depositData Unique set of L2 deposit data that caller is trying to settle a relay for.
     */
    function settleRelay(DepositData memory depositData) public nonReentrant() {
        bytes32 depositHash = _getDepositHash(depositData);
        RelayData storage relay = relays[depositHash];

        require(relays[depositHash].relayState == RelayState.PendingFinalization, "Settle iff price resolved True");

        // Update the relay state to Finalized. This prevents any re-settling of a relay.
        relay.relayState = RelayState.Finalized;

        // Reward relayers and pay out l1Recipient.
        // At this point there are two possible cases:
        // - This was a slow relay: In this case, a) pay the slow relayer their reward and b) pay the l1Recipient of the
        //      amount minus the realized LP fee and the slow Relay fee. The transfer was not sped up so no instant fee.
        // - This was a instant relay: In this case, a) pay the slow relayer their reward and b) pay the instant relayer
        //      the full bridging amount, minus the realized LP fee and minus the slow relay fee. When the instant
        //      relayer called speedUpRelay they were docked this same amount, minus the instant relayer fee. As a
        //      result, they are effectively paid what they spent when speeding up the relay + the instantRelayFee.

        uint256 instantRelayerOrRecipientAmount =
            depositData.amount -
                _getAmountFromPct(relay.realizedLpFeePct + depositData.slowRelayFeePct, depositData.amount);

        // Refund the instant relayer iff the instant relay params match the approved relay.
        address instantRelayer = instantRelays[keccak256(abi.encode(depositHash, relay.realizedLpFeePct))];

        // If this is the WETH pool and the instant relayer is is address 0x0 (i.e the relay was not sped up) then:
        // a) withdraw WETH to ETH and b) send the ETH to the recipient.
        if (isWethPool && instantRelayer == address(0)) {
            WETH9Like(address(l1Token)).withdraw(instantRelayerOrRecipientAmount);
            depositData.l1Recipient.transfer(instantRelayerOrRecipientAmount);
            // Else, this is a normal slow relay being finalizes where the contract sends ERC20 to the recipient OR this
            // is the finalization of an instant relay where we need to reimburse the instant relayer in WETH.
        } else
            l1Token.safeTransfer(
                instantRelayer != address(0) ? instantRelayer : depositData.l1Recipient,
                instantRelayerOrRecipientAmount
            );

        // The slow relayer gets paid the slow relay fee. This is the same irrespective if the relay was sped up or not.
        uint256 slowRelayerAmount = _getAmountFromPct(depositData.slowRelayFeePct, depositData.amount);
        l1Token.safeTransfer(relay.slowRelayer, slowRelayerAmount);

        uint256 totalAmountSent = instantRelayerOrRecipientAmount + slowRelayerAmount;

        // Update reserves by amounts changed and allocated LP fees.
        pendingReserves -= depositData.amount;
        liquidReserves -= totalAmountSent;
        utilizedReserves += int256(totalAmountSent);
        updateAccumulatedLpFees();
        allocateLpFees(_getAmountFromPct(relay.realizedLpFeePct, depositData.amount));

        emit RelaySettled(depositHash, _getRelayHash(depositData, relay), msg.sender);

        delete instantRelays[keccak256(abi.encode(depositHash, relay.realizedLpFeePct))];
        delete relay.realizedLpFeePct;
        delete relay.priceRequestTime;
    }

    /**
     * @notice Callback for disputes, marks relay as disputed.
     * @dev timestamp and identifier are unused because ancillaryData contains a relay nonce and uniquely
     * identifies a relay request.
     * @param identifier price identifier for relay request.
     * @param timestamp timestamp for relay request.
     * @param ancillaryData ancillary data for relay request.
     * @param request disputed relay request params.
     */
    function priceDisputed(
        bytes32 identifier,
        uint32 timestamp,
        bytes memory ancillaryData,
        SkinnyOptimisticOracleInterface.Request memory request
    ) external onlyFromOptimisticOracle {
        bytes32 depositHash = relayRequestAncillaryData[keccak256(ancillaryData)];
        RelayData storage relay = relays[depositHash];
        relay.relayState = RelayState.Disputed;
    }

    /**
     * @notice Callback for settlements, marks relay as ready for finalization if the relay was resolved as valid.
     * @dev Reverts if relay is uninitialized or already settled.
     * @dev timestamp and identifier are unused because ancillaryData contains a relay nonce and uniquely
     *     identifies a relay request.
     * @param identifier price identifier for relay request.
     * @param timestamp timestamp for relay request.
     * @param ancillaryData ancillary data for relay request.
     * @param request settled relay request params.
     */
    function priceSettled(
        bytes32 identifier,
        uint32 timestamp,
        bytes memory ancillaryData,
        SkinnyOptimisticOracleInterface.Request memory request
    ) external onlyFromOptimisticOracle {
        bytes32 depositHash = relayRequestAncillaryData[keccak256(ancillaryData)];
        RelayData storage relay = relays[depositHash];
        require(relay.relayState == RelayState.Pending || relay.relayState == RelayState.Disputed);
        // 1e18 = Canonical value representing "True"; i.e. the proposed relay is valid.
        if (request.resolvedPrice == int256(1e18)) {
            relay.relayState = RelayState.PendingFinalization;
        }
    }

    /**
     * @notice Synchronize any balance changes in this contract with the utilized & liquid reserves. This would be done
     * at the conclusion of an L2->L1 token transfer via the canonical token bridge.
     */
    function sync() public nonReentrant() {
        // Check if the l1Token balance of the contract is greater than the liquidReserves. If it is then the bridging
        // action from L2->L1 has concluded and the local accounting can be updated.
        uint256 l1TokenBalance = l1Token.balanceOf(address(this));
        if (l1TokenBalance > liquidReserves) {
            // utilizedReserves can go to less than zero. This will happen if the accumulated fees exceeds the current
            // outstanding utilization. In other words, if outstanding bridging transfers are 0 then utilizedReserves
            // will equal the total LP fees accumulated over all time.
            utilizedReserves -= int256(l1TokenBalance - liquidReserves);
            liquidReserves = l1TokenBalance;
        }
    }

    /**
     * @notice Computes the exchange rate between LP tokens and L1Tokens. Used when adding/removing liquidity.
     */
    function exchangeRateCurrent() public returns (uint256) {
        if (totalSupply() == 0) return 1e18; //initial rate is 1 pre any mint action.

        // First, update fee counters and local accounting of finalized transfers from L2->L1.
        updateAccumulatedLpFees(); // Accumulate all allocated fees from the last time this method was called.
        sync(); // Fetch any balance changes due to token bridging finalization and factor them in.

        // ExchangeRate := (liquidReserves + utilizedReserves - undistributedLpFees) / lpTokenSupply
        uint256 numerator = liquidReserves - undistributedLpFees;
        if (utilizedReserves > 0) numerator += uint256(utilizedReserves);
        else numerator -= uint256(utilizedReserves * -1);
        return (numerator * 1e18) / totalSupply();
    }

    /**
     * @notice Computes the current liquidity utilization ratio.
     * @dev Used in computing realizedLpFeePct off-chain.
     */
    function liquidityUtilizationCurrent() public returns (uint256) {
        return liquidityUtilizationPostRelay(0);
    }

    /**
     * @notice Computes the liquidity utilization ratio post a relay of known size.
     * @dev Used in computing realizedLpFeePct off-chain.
     * @param relayedAmount Size of the relayed deposit to factor into the utilization calculation.
     */
    function liquidityUtilizationPostRelay(uint256 relayedAmount) public returns (uint256) {
        sync(); // Fetch any balance changes due to token bridging finalization and factor them in.

        // The liquidity utilization ratio is the ratio of utilized liquidity (pendingReserves + relayedAmount
        // +utilizedReserves) divided by the liquid reserves.
        uint256 numerator = pendingReserves + relayedAmount;
        if (utilizedReserves > 0) numerator += uint256(utilizedReserves);
        else numerator -= uint256(utilizedReserves * -1);

        // There are two cases where liquid reserves could be zero. Handle accordingly to avoid division by zero:
        // a) the pool is new and there no funds in it nor any bridging actions have happened. In this case the
        // numerator is 0 and liquid reserves are 0. The utilization is therefore 0.
        if (numerator == 0 && liquidReserves == 0) return 0;
        // b) the numerator is more than 0 and the liquid reserves are 0. in this case, The pool is at 100% utilization.
        if (numerator > 0 && liquidReserves == 0) return 1e18;

        // In all other cases, return the utilization ratio.
        return (numerator * 1e18) / liquidReserves;
    }

    /**
     * @notice Updates the address stored in this contract for the OptimisticOracle and the Store to the latest versions
     * set in the the Finder. We store these as local addresses to make relay methods more gas efficient.
     * @dev there is no risk of leaving this function public for anyone to call as in all cases we want the addresses
     * in this contract to map to the latest version in the Finder.
     */
    function syncWithFinderAddresses() public {
        FinderInterface finder = FinderInterface(bridgeAdmin.finder());

        optimisticOracle = SkinnyOptimisticOracleInterface(
            finder.getImplementationAddress(OracleInterfaces.SkinnyOptimisticOracle)
        );
        store = StoreInterface(finder.getImplementationAddress(OracleInterfaces.Store));
    }

    /**
     * @notice Updates the values of stored constants for the proposerBondPct, optimisticOracleLiveness and identifier
     * to that set in the bridge Admin. We store these as local variables to make the relay methods more gas efficient.
     * @dev there is no risk of leaving this function public for anyone to call as in all cases we want these values
     * in this contract to map to the latest version set in the BridgeAdmin.
     */
    function syncWithBridgeAdminParams() public {
        proposerBondPct = bridgeAdmin.proposerBondPct();
        optimisticOracleLiveness = bridgeAdmin.optimisticOracleLiveness();
        identifier = bridgeAdmin.identifier();
    }

    /************************************
     *          ADMIN FUNCTIONS         *
     ************************************/

    /**
     * @notice Enable the current bridge admin to transfer admin to to a new address.
     * @param _newAdmin Admin address of the new admin.
     */
    function changeAdmin(address _newAdmin) public override nonReentrant() {
        require(msg.sender == address(bridgeAdmin));
        bridgeAdmin = BridgeAdminInterface(_newAdmin);
        emit BridgePoolAdminTransferred(msg.sender, _newAdmin);
    }

    /************************************
     *           VIEW FUNCTIONS         *
     ************************************/

    /**
     * @notice Computes the current amount of unallocated fees that have accumulated from the previous time this the
     * contract was called.
     */
    function getAccumulatedFees() public view returns (uint256) {
        // UnallocatedLpFees := min(undistributedLpFees*lpFeeRatePerSecond*timeFromLastInteraction,undistributedLpFees)
        // The min acts to pay out all fees in the case the equation returns more than the remaining a fees.
        uint256 possibleUnpaidFees =
            (undistributedLpFees * lpFeeRatePerSecond * (getCurrentTime() - lastLpFeeUpdate)) / (1e18);
        return possibleUnpaidFees < undistributedLpFees ? possibleUnpaidFees : undistributedLpFees;
    }

    /**
     * @notice Returns ancillary data containing all relevant Relay data that voters can format into UTF8 and use to
     * determine if the relay is valid.
     * @param depositData Contains L2 deposit information used by off-chain validators to validate relay.
     * @param relayData Contains relay information used by off-chain validators to validate relay.
     * @return bytes New ancillary data that can be decoded into UTF8.
     */
    function getRelayAncillaryData(DepositData memory depositData, RelayData memory relayData)
        public
        view
        returns (bytes memory)
    {
        return
            AncillaryData.appendKeyValueBytes32(
                "",
                "relayHash",
                keccak256(
                    abi.encode(
                        depositData.chainId,
                        depositData.depositId,
                        depositData.l1Recipient,
                        depositData.l2Sender,
                        depositData.amount,
                        depositData.slowRelayFeePct,
                        depositData.instantRelayFeePct,
                        depositData.quoteTimestamp,
                        relayData.relayId,
                        relayData.realizedLpFeePct,
                        address(l1Token)
                    )
                )
            );
    }

    // Note: this method is identical to the one above, but it allows storage to be passed in, which saves some gas
    // (3-4k) when called internally due to solidity not needing to copy the entire data structure and just lazily read
    //  data when requested.
    function _getRelayAncillaryData(bytes32 relayHash) private pure returns (bytes memory) {
        return AncillaryData.appendKeyValueBytes32("", "relayHash", relayHash);
    }

    function _getRelayHash(DepositData memory depositData, RelayData storage relayData) private view returns (bytes32) {
        return
            keccak256(
                abi.encode(
                    depositData.chainId,
                    depositData.depositId,
                    depositData.l1Recipient,
                    depositData.l2Sender,
                    depositData.amount,
                    depositData.slowRelayFeePct,
                    depositData.instantRelayFeePct,
                    depositData.quoteTimestamp,
                    relayData.relayId,
                    relayData.realizedLpFeePct,
                    address(l1Token)
                )
            );
    }

    /**************************************
     *    INTERNAL & PRIVATE FUNCTIONS    *
     **************************************/

    // Update internal fee counters by adding in any accumulated fees from the last time this logic was called.
    function updateAccumulatedLpFees() internal {
        // Calculate the unallocatedAccumulatedFees from the last time the contract was called.
        uint256 unallocatedAccumulatedFees = getAccumulatedFees();

        // Decrement the undistributedLpFees by the amount of accumulated fees.
        undistributedLpFees = undistributedLpFees - unallocatedAccumulatedFees;

        lastLpFeeUpdate = getCurrentTime();
    }

    // Allocate fees to the LPs by incrementing counters.
    function allocateLpFees(uint256 allocatedLpFees) internal {
        // Add to the total undistributed LP fees and the utilized reserves. Adding it to the utilized reserves acts to
        // track the fees while they are in transit.
        if (allocatedLpFees > 0) {
            undistributedLpFees += allocatedLpFees;
            utilizedReserves += int256(allocatedLpFees);
        }
    }

    function _getAmountFromPct(uint64 percent, uint256 amount) private pure returns (uint256) {
        return (percent * amount) / 1e18;
    }

    function _getProposerBond(uint256 amount) private view returns (uint256) {
        return _getAmountFromPct(proposerBondPct, amount);
    }

    function _getDepositHash(DepositData memory depositData) private view returns (bytes32) {
        return
            keccak256(
                abi.encode(
                    depositData.chainId,
                    depositData.depositId,
                    depositData.l1Recipient,
                    depositData.l2Sender,
                    address(l1Token),
                    depositData.amount,
                    depositData.slowRelayFeePct,
                    depositData.instantRelayFeePct,
                    depositData.quoteTimestamp
                )
            );
    }

    function _requestAndProposeOraclePriceRelay(
        uint256 amount,
        uint256 requestTimestamp,
        bytes memory customAncillaryData
    ) private {
        // Compute total proposal bond and pull from caller so that the OptimisticOracle can pull it from here.
        uint256 proposerBond = _getProposerBond(amount);
        uint256 finalFee = store.computeFinalFee(address(l1Token)).rawValue;
        uint256 totalBond =
            (uint256(bridgeAdmin.proposerBondPct()) * amount) / 1e18 + store.computeFinalFee(address(l1Token)).rawValue;

        l1Token.safeTransferFrom(msg.sender, address(this), totalBond);
        l1Token.safeApprove(address(optimisticOracle), totalBond);

        optimisticOracle.requestAndProposePriceFor(
            bridgeAdmin.identifier(),
            uint32(requestTimestamp),
            customAncillaryData,
            IERC20(l1Token),
            // Set reward to 0, since we'll settle proposer reward payouts directly from this contract after a relay
            // proposal has passed the challenge period.
            0,
            // Set the Optimistic oracle proposer bond for the price request.
            _getProposerBond(amount),
            // Set the Optimistic oracle liveness for the price request.
            uint256(bridgeAdmin.optimisticOracleLiveness()),
            // Caller is proposer.
            msg.sender,
            // Canonical value representing "True"; i.e. the proposed relay is valid.
            int256(1e18)
        );
    }

    // Added to enable the BridgePool to receive ETH. used when unwrapping Weth.
    receive() external payable {}
}<|MERGE_RESOLUTION|>--- conflicted
+++ resolved
@@ -62,10 +62,9 @@
     // Administrative contract that deployed this contract and also houses all state variables needed to relay deposits.
     BridgeAdminInterface public bridgeAdmin;
 
-<<<<<<< HEAD
     // If this pool contains WETH. If the withdrawn token is WETH then unwrap and send ETH  when finalizing withdrawal.
     bool public isWethPool;
-=======
+
     // Store local instances of the contract instances to save gas relaying. Can be sync with the Finder at any time.
     StoreInterface public store;
     SkinnyOptimisticOracleInterface public optimisticOracle;
@@ -74,7 +73,6 @@
     uint64 public proposerBondPct;
     uint64 public optimisticOracleLiveness;
     bytes32 public identifier;
->>>>>>> 61e8cc53
 
     // A Relay represents an attempt to finalize a cross-chain transfer that originated on an L2 DepositBox contract.
     enum RelayState { Uninitialized, Pending, Disputed, PendingFinalization, Finalized }
@@ -154,17 +152,13 @@
     ) Testable(_timer) ExpandedERC20(_lpTokenName, _lpTokenSymbol, 18) {
         require(bytes(_lpTokenName).length != 0 && bytes(_lpTokenSymbol).length != 0, "Bad LP token name or symbol");
         bridgeAdmin = BridgeAdminInterface(_bridgeAdmin);
-
         l1Token = IERC20(_l1Token);
         lastLpFeeUpdate = getCurrentTime();
         lpFeeRatePerSecond = _lpFeeRatePerSecond;
-<<<<<<< HEAD
         isWethPool = _isWethPool;
-=======
 
         syncWithFinderAddresses(); // Fetch OptimisticOracle and Store addresses from the Finder.
         syncWithBridgeAdminParams(); // Fetch ProposerBondPct OptimisticOracleLiveness, Identifier from the BridgeAdmin.
->>>>>>> 61e8cc53
     }
 
     /*************************************************
