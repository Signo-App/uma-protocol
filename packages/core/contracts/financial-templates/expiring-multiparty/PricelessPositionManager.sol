--- conflicted
+++ resolved
@@ -150,15 +150,11 @@
         uint256 indexed collateralReturned,
         uint256 indexed tokensBurned
     );
-<<<<<<< HEAD
     event EmergencyShutdown(
         address indexed caller,
         uint256 originalExpirationTimestamp,
         uint256 shutdownTimestamp
     );
-=======
-    event EmergencyShutdown(address indexed caller, uint256 originalExpirationTimestamp, uint256 shutdownTimestamp);
->>>>>>> 137e36cc
     event OwnershipTransferred(address indexed previousOwner, address indexed newOwner);
 
     /****************************************
@@ -754,16 +750,12 @@
      * which prevents re-entry into this function or the `expire` function. No fees are paid when calling
      * `emergencyShutdown` as the governor who would call the function would also receive the fees.
      */
-<<<<<<< HEAD
     function emergencyShutdown()
         external
         onlyPreExpiration
         onlyOpenState
         onlyOwner
     {
-=======
-    function emergencyShutdown() external onlyPreExpiration onlyOpenState onlyOwner {
->>>>>>> 137e36cc
         contractState = ContractState.ExpiredPriceRequested;
         // Expiratory time now becomes the current time (emergency shutdown time).
         // Price requested at this time stamp. `settleExpired` can now withdraw at this timestamp.
