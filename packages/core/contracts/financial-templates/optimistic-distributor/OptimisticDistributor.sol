// SPDX-License-Identifier: AGPL-3.0-only
pragma solidity ^0.8.0;

import "../../common/implementation/AncillaryData.sol";
import "../../common/implementation/Lockable.sol";
import "../../common/implementation/MultiCaller.sol";
import "../../common/implementation/Testable.sol";
import "../../common/interfaces/AddressWhitelistInterface.sol";
import "../../merkle-distributor/implementation/MerkleDistributor.sol";
import "../../oracle/implementation/Constants.sol";
import "../../oracle/interfaces/FinderInterface.sol";
import "../../oracle/interfaces/IdentifierWhitelistInterface.sol";
import "../../oracle/interfaces/OptimisticOracleInterface.sol";

import "@openzeppelin/contracts/token/ERC20/IERC20.sol";
import "@openzeppelin/contracts/token/ERC20/utils/SafeERC20.sol";

/**
 * @title  OptimisticDistributor contract.
 * @notice Allows sponsors to distribute rewards through MerkleDistributor contract secured by UMA Optimistic Oracle.
 */
contract OptimisticDistributor is Lockable, MultiCaller, Testable {
    using SafeERC20 for IERC20;

    /********************************************
     *  OPTIMISTIC DISTRIBUTOR DATA STRUCTURES  *
     ********************************************/

    // Represents reward posted by a sponsor.
    struct Reward {
        bool distributionExecuted;
        address sponsor;
        IERC20 rewardToken;
        uint256 maximumRewardAmount;
        uint256 earliestProposalTimestamp;
        uint256 optimisticOracleProposerBond;
        uint256 optimisticOracleLivenessTime;
        uint256 previousProposalTimestamp;
        bytes32 priceIdentifier;
        bytes customAncillaryData;
    }

    // Represents proposed rewards distribution.
    struct Proposal {
        uint256 rewardIndex;
        uint256 timestamp;
        bytes32 merkleRoot;
        string ipfsHash;
    }

    /********************************************
     *      STATE VARIABLES AND CONSTANTS       *
     ********************************************/

    // Reserve for bytes appended to ancillary data (e.g. OracleSpoke) when resolving price from non-mainnet chains.
    // This also covers appending rewardIndex by this contract.
    uint256 public constant ANCILLARY_BYTES_RESERVE = 512;

    // Restrict Optimistic Oracle liveness to between 10 minutes and 100 years.
    uint256 public constant MINIMUM_LIVENESS = 10 minutes;
    uint256 public constant MAXIMUM_LIVENESS = 5200 weeks;

    // Ancillary data length limit can be synced and stored in the contract.
    uint256 public ancillaryBytesLimit;

    // Rewards are stored in dynamic array.
    Reward[] public rewards;

<<<<<<< HEAD
    // Proposals are mapped to hash of their identifier, timestamp and ancillaryData.
=======
    // Immutable variables used to validate input parameters when funding new rewards.
    uint256 public immutable maximumFundingPeriod;
    uint256 public immutable maximumProposerBond;

    // Proposals are mapped to hash of their identifier, timestamp and ancillaryData, so that they can be addressed
    // from OptimisticOracle callback function.
>>>>>>> 393cc0e1
    mapping(bytes32 => Proposal) public proposals;

    // Immutable variables provided at deployment.
    FinderInterface public immutable finder;
    IERC20 public immutable bondToken;

    // Merkle Distributor is automatically deployed on constructor and owned by this contract.
    MerkleDistributor public immutable merkleDistributor;

    // Interface parameters that can be synced and stored in the contract.
    OptimisticOracleInterface public optimisticOracle;

    /********************************************
     *                  EVENTS                  *
     ********************************************/

    event RewardCreated(
        address indexed sponsor,
        IERC20 rewardToken,
        uint256 indexed rewardIndex,
        uint256 maximumRewardAmount,
        uint256 earliestProposalTimestamp,
        uint256 optimisticOracleProposerBond,
        uint256 optimisticOracleLivenessTime,
        bytes32 indexed priceIdentifier,
        bytes customAncillaryData
    );
    event RewardIncreased(uint256 indexed rewardIndex, uint256 newMaximumRewardAmount);
    event ProposalCreated(
        address indexed sponsor,
        IERC20 rewardToken,
        uint256 indexed rewardIndex,
        uint256 proposalTimestamp,
        uint256 maximumRewardAmount,
        bytes32 indexed proposalId,
        bytes32 merkleRoot,
        string ipfsHash
    );
    event RewardDistributed(
        address indexed sponsor,
        IERC20 rewardToken,
        uint256 indexed rewardIndex,
        uint256 maximumRewardAmount,
        bytes32 indexed proposalId,
        bytes32 merkleRoot,
        string ipfsHash
    );
    event ProposalRejected(uint256 indexed rewardIndex, bytes32 indexed proposalId);

    /**
     * @notice Constructor.
     * @param _finder Finder to look up UMA contract addresses.
     * @param _bondToken ERC20 token that the bond is paid in.
     * @param _timer Contract that stores the current time in a testing environment.
     * @param _maximumFundingPeriod Maximum period for reward funding (proposals allowed only afterwards).
     * @param _maximumProposerBond Maximum allowed Optimistic Oracle proposer bond amount.
     */
    constructor(
        FinderInterface _finder,
        IERC20 _bondToken,
        address _timer,
        uint256 _maximumFundingPeriod,
        uint256 _maximumProposerBond
    ) Testable(_timer) {
        finder = _finder;
        require(_getCollateralWhitelist().isOnWhitelist(address(_bondToken)), "Bond token not supported");
        bondToken = _bondToken;
        syncUmaEcosystemParams();
        maximumFundingPeriod = _maximumFundingPeriod;
        maximumProposerBond = _maximumProposerBond;
        merkleDistributor = new MerkleDistributor();
    }

    /********************************************
     *            FUNDING FUNCTIONS             *
     ********************************************/

    /**
     * @notice Allows any caller to create a Reward struct and deposit tokens that are linked to these rewards.
     * @dev The caller must approve this contract to transfer `maximumRewardAmount` amount of `rewardToken`.
     * @param rewardToken ERC20 token that the rewards will be paid in.
     * @param maximumRewardAmount Maximum reward amount that the sponsor is posting for distribution.
     * @param earliestProposalTimestamp Starting timestamp when proposals for distribution can be made.
     * @param priceIdentifier Identifier that should be passed to the Optimistic Oracle on proposed distribution.
     * @param customAncillaryData Custom ancillary data that should be sent to the Optimistic Oracle on proposed
     * distribution.
     * @param optimisticOracleProposerBond Amount of bondToken that should be posted in addition to final fee
     * to the Optimistic Oracle on proposed distribution.
     * @param optimisticOracleLivenessTime Liveness period in seconds during which proposed distribution can be
     * disputed through Optimistic Oracle.
     */
    function createReward(
        uint256 maximumRewardAmount,
        uint256 earliestProposalTimestamp,
        uint256 optimisticOracleProposerBond,
        uint256 optimisticOracleLivenessTime,
        bytes32 priceIdentifier,
        IERC20 rewardToken,
        bytes calldata customAncillaryData
    ) external nonReentrant() {
        require(earliestProposalTimestamp <= getCurrentTime() + maximumFundingPeriod, "Too long till proposal opening");
        require(optimisticOracleProposerBond <= maximumProposerBond, "OO proposer bond too high");
        require(_getIdentifierWhitelist().isIdentifierSupported(priceIdentifier), "Identifier not registered");
        require(_ancillaryDataWithinLimits(customAncillaryData), "Ancillary data too long");
        require(optimisticOracleLivenessTime >= MINIMUM_LIVENESS, "OO liveness too small");
        require(optimisticOracleLivenessTime < MAXIMUM_LIVENESS, "OO liveness too large");

        // Store funded reward and log created reward.
        Reward memory reward =
            Reward({
                distributionExecuted: false,
                sponsor: msg.sender,
                rewardToken: rewardToken,
                maximumRewardAmount: maximumRewardAmount,
                earliestProposalTimestamp: earliestProposalTimestamp,
                optimisticOracleProposerBond: optimisticOracleProposerBond,
                optimisticOracleLivenessTime: optimisticOracleLivenessTime,
                previousProposalTimestamp: 0,
                priceIdentifier: priceIdentifier,
                customAncillaryData: customAncillaryData
            });
        uint256 rewardIndex = rewards.length;
        rewards.push() = reward;
        emit RewardCreated(
            reward.sponsor,
            reward.rewardToken,
            rewardIndex,
            reward.maximumRewardAmount,
            reward.earliestProposalTimestamp,
            reward.optimisticOracleProposerBond,
            reward.optimisticOracleLivenessTime,
            reward.priceIdentifier,
            reward.customAncillaryData
        );

        // Pull maximum rewards from the sponsor.
        rewardToken.safeTransferFrom(msg.sender, address(this), maximumRewardAmount);
    }

    /**
     * @notice Allows anyone to deposit additional rewards for distribution before `earliestProposalTimestamp`.
     * @dev The caller must approve this contract to transfer `additionalRewardAmount` amount of `rewardToken`.
     * @param rewardIndex Index for identifying existing Reward struct that should receive additional funding.
     * @param additionalRewardAmount Additional reward amount that the sponsor is posting for distribution.
     */
    function increaseReward(uint256 rewardIndex, uint256 additionalRewardAmount) external nonReentrant() {
        require(rewardIndex < rewards.length, "Invalid rewardIndex");
        require(getCurrentTime() < rewards[rewardIndex].earliestProposalTimestamp, "Funding period ended");

        // Update maximumRewardAmount and log new amount.
        rewards[rewardIndex].maximumRewardAmount += additionalRewardAmount;
        emit RewardIncreased(rewardIndex, rewards[rewardIndex].maximumRewardAmount);

        // Pull additional rewards from the sponsor.
        rewards[rewardIndex].rewardToken.safeTransferFrom(msg.sender, address(this), additionalRewardAmount);
    }

    /********************************************
     *          DISTRIBUTION FUNCTIONS          *
     ********************************************/

    /**
     * @notice Allows any caller to propose distribution for funded reward starting from `earliestProposalTimestamp`.
     * Only one undisputed proposal at a time is allowed.
     * @dev The caller must approve this contract to transfer `optimisticOracleProposerBond` + final fee amount
     * of `bondToken`.
     * @param rewardIndex Index for identifying existing Reward struct that should be proposed for distribution.
     * @param merkleRoot Merkle root describing allocation of proposed rewards distribution.
     * @param ipfsHash Hash of IPFS object, conveniently stored for clients to verify proposed distribution.
     */
    function proposeDistribution(
        uint256 rewardIndex,
        bytes32 merkleRoot,
        string calldata ipfsHash
    ) external nonReentrant() {
        require(rewardIndex < rewards.length, "Invalid rewardIndex");

        uint256 timestamp = getCurrentTime();
        Reward memory reward = rewards[rewardIndex];
        require(timestamp >= reward.earliestProposalTimestamp, "Cannot propose in funding period");
        require(!reward.distributionExecuted, "Reward already distributed");
        require(_noBlockingProposal(rewardIndex, reward), "New proposals blocked");

        // Store current timestamp at reward struct so that any subsequent proposals are blocked till dispute.
        rewards[rewardIndex].previousProposalTimestamp = timestamp;

        // Append rewardIndex to ancillary data.
        bytes memory ancillaryData = _appendRewardIndex(rewardIndex, reward.customAncillaryData);

        // Generate hash for proposalId.
        bytes32 proposalId = _getProposalId(reward.priceIdentifier, timestamp, ancillaryData);

        // Request price from Optimistic Oracle.
        optimisticOracle.requestPrice(reward.priceIdentifier, timestamp, ancillaryData, bondToken, 0);

        // Set proposal liveness and bond and calculate total bond amount.
        optimisticOracle.setCustomLiveness(
            reward.priceIdentifier,
            timestamp,
            ancillaryData,
            reward.optimisticOracleLivenessTime
        );
        uint256 totalBond =
            optimisticOracle.setBond(
                reward.priceIdentifier,
                timestamp,
                ancillaryData,
                reward.optimisticOracleProposerBond
            );

        // Pull proposal bond and final fee from the proposer, and approve it for Optimistic Oracle.
        bondToken.safeTransferFrom(msg.sender, address(this), totalBond);
        bondToken.safeApprove(address(optimisticOracle), totalBond);

        // Propose canonical value representing "True"; i.e. the proposed distribution is valid.
        optimisticOracle.proposePriceFor(
            msg.sender,
            address(this),
            reward.priceIdentifier,
            timestamp,
            ancillaryData,
            int256(1e18)
        );

        // Store and log proposed distribution.
        proposals[proposalId] = Proposal({
            rewardIndex: rewardIndex,
            timestamp: timestamp,
            merkleRoot: merkleRoot,
            ipfsHash: ipfsHash
        });
        emit ProposalCreated(
            reward.sponsor,
            reward.rewardToken,
            rewardIndex,
            timestamp,
            reward.maximumRewardAmount,
            proposalId,
            merkleRoot,
            ipfsHash
        );
    }

    /**
     * @notice Allows any caller to execute distribution that has been validated by the Optimistic Oracle.
     * @param proposalId Hash for identifying existing rewards distribution proposal.
     * @dev Calling this for unresolved proposals will revert.
     */
    function executeDistribution(bytes32 proposalId) external nonReentrant() {
        // All valid proposals should have non-zero proposal timestamp.
        Proposal memory proposal = proposals[proposalId];
        require(proposal.timestamp != 0, "Invalid proposalId");

        // Only one validated proposal per reward can be executed for distribution.
        Reward memory reward = rewards[proposal.rewardIndex];
        require(!reward.distributionExecuted, "Reward already distributed");

        // Append reward index to ancillary data.
        bytes memory ancillaryData = _appendRewardIndex(proposal.rewardIndex, reward.customAncillaryData);

        // Get resolved price. Reverts if the request is not settled or settleable.
        int256 resolvedPrice =
            optimisticOracle.settleAndGetPrice(reward.priceIdentifier, proposal.timestamp, ancillaryData);

        // Transfer rewards to MerkleDistributor for accepted proposal and flag distributionExecuted.
        // This does not revert on rejected proposals so that disputer could receive back its bond and winning
        // in the same transaction when settleAndGetPrice is called above.
        if (resolvedPrice == 1e18) {
            rewards[proposal.rewardIndex].distributionExecuted = true;

            reward.rewardToken.safeApprove(address(merkleDistributor), reward.maximumRewardAmount);
            merkleDistributor.setWindow(
                reward.maximumRewardAmount,
                address(reward.rewardToken),
                proposal.merkleRoot,
                proposal.ipfsHash
            );
            emit RewardDistributed(
                reward.sponsor,
                reward.rewardToken,
                proposal.rewardIndex,
                reward.maximumRewardAmount,
                proposalId,
                proposal.merkleRoot,
                proposal.ipfsHash
            );
        }
        // ProposalRejected can be emitted multiple times whenever someone tries to execute the same rejected proposal.
        else emit ProposalRejected(proposal.rewardIndex, proposalId);
    }

    /********************************************
     *          MAINTENANCE FUNCTIONS           *
     ********************************************/

    /**
     * @notice Updates the address stored in this contract for the OptimisticOracle to the latest version set
     * in the Finder.
     * @dev There is no risk of leaving this function public for anyone to call as in all cases we want the address of
     * OptimisticOracle in this contract to map to the latest version in the Finder.
     */
    function syncUmaEcosystemParams() public nonReentrant() {
        optimisticOracle = _getOptimisticOracle();
        ancillaryBytesLimit = optimisticOracle.ancillaryBytesLimit();
    }

    /********************************************
<<<<<<< HEAD
=======
     *            CALLBACK FUNCTIONS            *
     ********************************************/

    /**
     * @notice Unblocks new distribution proposals when there is a dispute posted on OptimisticOracle.
     * @dev Only accessible as callback through OptimisticOracle on disputes.
     * @param identifier Price identifier from original proposal.
     * @param timestamp Timestamp when distribution proposal was posted.
     * @param ancillaryData Ancillary data of the price being requested (includes stamped rewardIndex).
     * @param refund Refund received (not used in this contract).
     */
    function priceDisputed(
        bytes32 identifier,
        uint256 timestamp,
        bytes memory ancillaryData,
        uint256 refund
    ) external nonReentrant() {
        require(msg.sender == address(optimisticOracle), "Not authorized");

        // Identify the proposed distribution from callback parameters.
        bytes32 proposalId = _getProposalId(identifier, timestamp, ancillaryData);

        // Flag the associated reward unblocked for new distribution proposals unless rewards already distributed.
        if (rewards[proposals[proposalId].rewardIndex].distributionProposed != DistributionProposed.Accepted)
            rewards[proposals[proposalId].rewardIndex].distributionProposed = DistributionProposed.None;
    }

    /********************************************
>>>>>>> 393cc0e1
     *            INTERNAL FUNCTIONS            *
     ********************************************/

    function _getOptimisticOracle() internal view returns (OptimisticOracleInterface) {
        return OptimisticOracleInterface(finder.getImplementationAddress(OracleInterfaces.OptimisticOracle));
    }

    function _getIdentifierWhitelist() internal view returns (IdentifierWhitelistInterface) {
        return IdentifierWhitelistInterface(finder.getImplementationAddress(OracleInterfaces.IdentifierWhitelist));
    }

    function _getCollateralWhitelist() internal view returns (AddressWhitelistInterface) {
        return AddressWhitelistInterface(finder.getImplementationAddress(OracleInterfaces.CollateralWhitelist));
    }

    function _appendRewardIndex(uint256 rewardIndex, bytes memory customAncillaryData)
        internal
        pure
        returns (bytes memory)
    {
        return AncillaryData.appendKeyValueUint(customAncillaryData, "rewardIndex", rewardIndex);
    }

    function _ancillaryDataWithinLimits(bytes memory customAncillaryData) internal view returns (bool) {
        // Since rewardIndex has variable length as string, it is not appended here and is assumed
        // to be included in ANCILLARY_BYTES_RESERVE.
        return
            optimisticOracle.stampAncillaryData(customAncillaryData, address(this)).length + ANCILLARY_BYTES_RESERVE <=
            ancillaryBytesLimit;
    }

    function _getProposalId(
        bytes32 identifier,
        uint256 timestamp,
        bytes memory ancillaryData
    ) internal pure returns (bytes32) {
        return keccak256(abi.encode(identifier, timestamp, ancillaryData));
    }

    // Returns true if there are no blocking proposals (eiter there were no prior proposals or they were disputed).
    function _noBlockingProposal(uint256 rewardIndex, Reward memory reward) internal view returns (bool) {
        // Valid proposal cannot have zero timestamp.
        if (reward.previousProposalTimestamp == 0) return true;

        bytes memory ancillaryData = _appendRewardIndex(rewardIndex, reward.customAncillaryData);
        OptimisticOracleInterface.Request memory blockingRequest =
            optimisticOracle.getRequest(
                address(this),
                reward.priceIdentifier,
                reward.previousProposalTimestamp,
                ancillaryData
            );

        // Previous proposal is blocking till disputed that can be detected by non-zero disputer address.
        return blockingRequest.disputer != address(0);
    }
}<|MERGE_RESOLUTION|>--- conflicted
+++ resolved
@@ -66,16 +66,11 @@
     // Rewards are stored in dynamic array.
     Reward[] public rewards;
 
-<<<<<<< HEAD
-    // Proposals are mapped to hash of their identifier, timestamp and ancillaryData.
-=======
     // Immutable variables used to validate input parameters when funding new rewards.
     uint256 public immutable maximumFundingPeriod;
     uint256 public immutable maximumProposerBond;
 
-    // Proposals are mapped to hash of their identifier, timestamp and ancillaryData, so that they can be addressed
-    // from OptimisticOracle callback function.
->>>>>>> 393cc0e1
+    // Proposals are mapped to hash of their identifier, timestamp and ancillaryData.
     mapping(bytes32 => Proposal) public proposals;
 
     // Immutable variables provided at deployment.
@@ -383,37 +378,6 @@
     }
 
     /********************************************
-<<<<<<< HEAD
-=======
-     *            CALLBACK FUNCTIONS            *
-     ********************************************/
-
-    /**
-     * @notice Unblocks new distribution proposals when there is a dispute posted on OptimisticOracle.
-     * @dev Only accessible as callback through OptimisticOracle on disputes.
-     * @param identifier Price identifier from original proposal.
-     * @param timestamp Timestamp when distribution proposal was posted.
-     * @param ancillaryData Ancillary data of the price being requested (includes stamped rewardIndex).
-     * @param refund Refund received (not used in this contract).
-     */
-    function priceDisputed(
-        bytes32 identifier,
-        uint256 timestamp,
-        bytes memory ancillaryData,
-        uint256 refund
-    ) external nonReentrant() {
-        require(msg.sender == address(optimisticOracle), "Not authorized");
-
-        // Identify the proposed distribution from callback parameters.
-        bytes32 proposalId = _getProposalId(identifier, timestamp, ancillaryData);
-
-        // Flag the associated reward unblocked for new distribution proposals unless rewards already distributed.
-        if (rewards[proposals[proposalId].rewardIndex].distributionProposed != DistributionProposed.Accepted)
-            rewards[proposals[proposalId].rewardIndex].distributionProposed = DistributionProposed.None;
-    }
-
-    /********************************************
->>>>>>> 393cc0e1
      *            INTERNAL FUNCTIONS            *
      ********************************************/
 
