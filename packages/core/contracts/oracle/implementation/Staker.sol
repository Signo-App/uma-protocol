// SPDX-License-Identifier: AGPL-3.0-only
pragma solidity ^0.8.0;

import "../interfaces/StakerInterface.sol";

import "./VotingToken.sol";
import "../../common/implementation/Testable.sol";

import "@openzeppelin/contracts/access/Ownable.sol";

import "hardhat/console.sol";

contract Staker is StakerInterface, Ownable, Testable {
    /****************************************
     *           STAKING TRACKERS           *
     ****************************************/

    uint256 public emissionRate;
    uint256 public cumulativeStaked;
    uint256 public rewardPerTokenStored;
    uint256 public lastUpdateTime;

    uint256 unstakeCoolDown;

    struct VoterStake {
        uint256 cumulativeStaked;
        uint256 rewardsPaidPerToken;
        uint256 outstandingRewards;
        uint256 unstakeTime;
        uint256 requestUnstake;
        uint256 lastRequestIndexConsidered;
    }

    mapping(address => VoterStake) public voterStakes;

    // Reference to the voting token.
    VotingToken public override votingToken;

    constructor(
        uint256 _emissionRate,
        uint256 _unstakeCoolDown,
        address _votingToken,
        address _timerAddress
    ) Testable(_timerAddress) {
        emissionRate = _emissionRate;
        unstakeCoolDown = _unstakeCoolDown;
        votingToken = VotingToken(_votingToken);
    }

    // Pulls tokens from users wallet and stakes them.
    function stake(uint256 amount) public override {
        _updateTrackers(msg.sender);
        voterStakes[msg.sender].cumulativeStaked += amount;
        cumulativeStaked += amount;

        votingToken.transferFrom(msg.sender, address(this), amount);
    }

    function requestUnstake(uint256 amount) public override {
        _updateTrackers(msg.sender);
        // Staker signals that they want to unstake. After signalling, their total voting balance is decreased by the
        // signaled amount. This amount is not vulnerable to being slashed but also does not accumulate rewards.

        require(voterStakes[msg.sender].cumulativeStaked >= amount, "Bad request amount");

        voterStakes[msg.sender].requestUnstake = amount;
        voterStakes[msg.sender].unstakeTime = getCurrentTime() + unstakeCoolDown;
    }

    // Note there is no way to cancel your unstake; you must wait until after unstakeTime and re-stake.

    // If: a staker requested an unstake and time > unstakeTime then send funds to staker. Note that this method assumes
    // that the `updateTrackers()
    function executeUnstake() public override {
        _updateTrackers(msg.sender);
        VoterStake storage voterStake = voterStakes[msg.sender];
        require(voterStake.unstakeTime != 0 && getCurrentTime() >= voterStake.unstakeTime, "Unstake time not passed");
        uint256 tokensToSend = voterStake.requestUnstake;
        if (tokensToSend > voterStake.cumulativeStaked) tokensToSend = voterStake.cumulativeStaked;

        if (tokensToSend > 0) {
            voterStake.cumulativeStaked -= tokensToSend;
            cumulativeStaked -= voterStake.requestUnstake;
            voterStake.requestUnstake = 0;
            voterStake.unstakeTime = 0;
            votingToken.transfer(msg.sender, tokensToSend);
        }
    }

    // Send accumulated rewards to the voter. If the voter has gained rewards from others slashing then this is included
    // here. If the total slashing is larger than the outstanding rewards then this method does nothing.
    function withdrawRewards() public override returns (uint256) {
        _updateTrackers(msg.sender);
        VoterStake storage voterStake = voterStakes[msg.sender];

<<<<<<< HEAD
        if (voterStake.outstandingRewards > 0) {
            require(votingToken.mint(msg.sender, voterStake.outstandingRewards));
=======
        uint256 tokensToMint = voterStake.outstandingRewards;
        if (tokensToMint > 0) {
>>>>>>> 440a1e83
            voterStake.outstandingRewards = 0;
            require(votingToken.mint(msg.sender, tokensToMint), "Voting token issuance failed");
        }
        return (tokensToMint);
    }

    function exit() public {
        executeUnstake();
        withdrawRewards();
    }

    function _updateTrackers(address voterAddress) internal virtual {
        _updateReward(voterAddress);
    }

    // Calculate the reward per token based on last time the reward was updated.
    function _updateReward(address voterAddress) internal {
        rewardPerTokenStored = rewardPerToken();
        lastUpdateTime = getCurrentTime();
        if (voterAddress != address(0)) {
            VoterStake storage voterStake = voterStakes[voterAddress];
            voterStake.outstandingRewards = outstandingRewards(voterAddress);
            voterStake.rewardsPaidPerToken = rewardPerTokenStored;
        }
    }

    function outstandingRewards(address voterAddress) public view returns (uint256) {
        VoterStake storage voterStake = voterStakes[voterAddress];

        return
            ((voterStake.cumulativeStaked * (rewardPerToken() - voterStake.rewardsPaidPerToken)) / 1e18) +
            voterStake.outstandingRewards;
    }

    function rewardPerToken() public view returns (uint256) {
        if (cumulativeStaked == 0) return rewardPerTokenStored;
        return rewardPerTokenStored + ((getCurrentTime() - lastUpdateTime) * emissionRate * 1e18) / cumulativeStaked;
    }

    // Owner methods
    function setEmissionRate(uint256 _emissionRate) public onlyOwner {
        _updateReward(address(0));
        emissionRate = _emissionRate;
    }

    function setUnstakeCoolDown(uint256 _unstakeCoolDown) public onlyOwner {
        unstakeCoolDown = _unstakeCoolDown;
    }
}<|MERGE_RESOLUTION|>--- conflicted
+++ resolved
@@ -93,13 +93,8 @@
         _updateTrackers(msg.sender);
         VoterStake storage voterStake = voterStakes[msg.sender];
 
-<<<<<<< HEAD
-        if (voterStake.outstandingRewards > 0) {
-            require(votingToken.mint(msg.sender, voterStake.outstandingRewards));
-=======
         uint256 tokensToMint = voterStake.outstandingRewards;
         if (tokensToMint > 0) {
->>>>>>> 440a1e83
             voterStake.outstandingRewards = 0;
             require(votingToken.mint(msg.sender, tokensToMint), "Voting token issuance failed");
         }
