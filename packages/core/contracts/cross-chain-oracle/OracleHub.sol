// SPDX-License-Identifier: AGPL-3.0-only
pragma solidity ^0.8.0;

import "./OracleBase.sol";
import "../oracle/interfaces/OracleAncillaryInterface.sol";
import "../oracle/interfaces/StoreInterface.sol";
import "../common/implementation/Lockable.sol";
import "@openzeppelin/contracts/access/Ownable.sol";
import "./interfaces/ParentMessengerInterface.sol";
import "./interfaces/ParentMessengerConsumerInterface.sol";
import "@openzeppelin/contracts/token/ERC20/IERC20.sol";
import "@openzeppelin/contracts/token/ERC20/utils/SafeERC20.sol";

/**

 * @title Cross-chain Oracle L1 Oracle Hub.
 * @notice Gatekeeper contract deployed on mainnet that validates and sends price requests from sidechain to the DVM on
 * mainnet. This is a "gate keeper" contract because it performs the final validation for any messages originating from
 * a child chain's oracle before submitting price requests to the DVM. This contract also can publish DVM price
 * resolution data to OracleSpokes on any chainId via the messenger for that chainId.
 * @dev This contract must be a registered financial contract in order to make and query DVM price requests.
 */

contract OracleHub is OracleBase, ParentMessengerConsumerInterface, Ownable, Lockable {
    // TODO: Consider extending MultiCall contract so that user can seed an L2 state with a lot of publishPrice() calls.
    using SafeERC20 for IERC20;

    // Currency that final fees are paid in.
    IERC20 public token;

    // Associates chain ID with ParentMessenger contract to use to send price resolutions to that chain's OracleSpoke
    // contract via its ChildMessenger contract.
    mapping(uint256 => ParentMessengerInterface) public messengers;

    // Store prices resolved for each chain ID. Allows the contract to only send one cross-chain message per unique
    // price request per chain ID.
    mapping(uint256 => mapping(bytes32 => bool)) private hasPublishedPriceForChain;

    event SetParentMessenger(uint256 indexed chainId, address indexed parentMessenger);

    constructor(address _finderAddress, IERC20 _token) OracleBase(_finderAddress) {
        token = _token;
    }

    modifier onlyMessenger(uint256 chainId) {
        require(msg.sender == address(messengers[chainId]), "Caller must be messenger for network");
        _;
    }

    /**
     * @notice Set new ParentMessenger contract for chainId.
     * @param chainId network that has a child messenger contract that parent messenger contract will communicate with.
     * @param messenger ParentMessenger contract that sends messages to ChildMessenger on network with ID `chainId`.
     * @dev Only callable by the owner (presumably the Ethereum Governor contract).
     */
    function setMessenger(uint256 chainId, ParentMessengerInterface messenger) public nonReentrant() onlyOwner {
        messengers[chainId] = messenger;
        emit SetParentMessenger(chainId, address(messenger));
    }

    /**
     * @notice Publishes a DVM resolved price to the OracleSpoke deployed on the network linked  with `chainId`, or
     * reverts if not resolved yet. This contract must be registered with the DVM to query price requests.
     * The DVM price resolution is communicated to the OracleSpoke via the Parent-->Child messenger channel.
     * @dev This method will return silently if already called for this price request, but will still attempt to call
     * `messenger.sendMessageToChild` again even if it is a duplicate call. Therefore the Messenger contract for this
     * `chainId` should determine how to handle duplicate calls.
     * @param chainId Network to resolve price for.
     * @param identifier Identifier of price request to resolve.
     * @param time Timestamp of price request to resolve.
     * @param ancillaryData extra data of price request to resolve.
     */
    function publishPrice(
        uint256 chainId,
        bytes32 identifier,
        uint256 time,
        bytes memory ancillaryData
    ) public nonReentrant() {
        // `getPrice` will revert if there is no price.
        int256 price = _getOracle().getPrice(identifier, time, ancillaryData);
        _publishPrice(identifier, time, ancillaryData, price);

        // TODO: Consider storing all publishPrice events for each chainId, therefore we can limit the
        // sendMessageToChild calls to one per chainId and not allow users to spam the bridge for this chainID
        // with calls coming from this contract.
<<<<<<< HEAD
        // Limit the `sendMessageToChild` calls to one per unique price request per chainId and prevent users from
        // spamming the bridges calls coming from this messenger.
        bytes32 priceRequestKey = _encodePriceRequest(identifier, time, ancillaryData);
        if (!hasPublishedPriceForChain[chainId][priceRequestKey]) {
            hasPublishedPriceForChain[chainId][priceRequestKey] = true;
            messengers[chainId].sendMessageToChild(abi.encode(identifier, time, ancillaryData, price));
        } else return;
=======
        messengers[chainId].sendMessageToChild(abi.encode(identifier, time, ancillaryData, price));
>>>>>>> 5282f95a
    }

    /**
     * @notice Submits a price request originating from an OracleSpoke. Request data must be sent via the
     * Child --> Parent Messenger communication channel. Returns silently if price request is a duplicate.
     * @dev This contract must be registered to submit price requests to the DVM. Only the ParentMessenger
     * can call this method. If the original requester on the child chain wants to expedite the Child --> Parent
     * message, then they can call `requestPrice` on this contract for the same unique price request.
     * @param chainId id of the child chain that sent the price request.
     * @param data ABI encoded params with which to call `_requestPrice`.
     */
    function processMessageFromChild(uint256 chainId, bytes memory data)
        public
        override
        nonReentrant()
        onlyMessenger(chainId)
    {
        (bytes32 identifier, uint256 time, bytes memory ancillaryData) = abi.decode(data, (bytes32, uint256, bytes));
        bool newPriceRequested = _requestPrice(identifier, time, ancillaryData);
        if (newPriceRequested) {
            _getOracle().requestPrice(identifier, time, ancillaryData);
        }
    }

    /**
     * @notice Anyone can call this method to directly request a price to the DVM. This could be used by the child
     * chain requester in the case where Child --> Parent communication takes too long and the requester wants to speed
     * up the price resolution process. Returns silently if price request is a duplicate.
     * @dev The caller must pay a final fee and have approved this contract to pull final fee from it.
     * @dev If the price request params including the ancillary data does not match exactly the price request submitted
     * on the child chain, then the child chain's price request will not resolve. The caller is recommended to use the
     * `stampAncillaryData` method on the OracleSpoke to reconstruct the ancillary data.
     * @param identifier Identifier for price request.
     * @param time time for price request.
     * @param ancillaryData Extra data for price request.
     */
    function requestPrice(
        bytes32 identifier,
        uint256 time,
        bytes memory ancillaryData
    ) public nonReentrant() {
        bool newPriceRequested = _requestPrice(identifier, time, ancillaryData);
        if (newPriceRequested) {
            // TODO: Decide whether to rebate the caller their final fee so that, in the worst case, they did not pay
            // two final fees (one on child chain, one here).
            uint256 finalFee = _getStore().computeFinalFee(address(token)).rawValue;
            token.safeTransferFrom(msg.sender, address(_getStore()), finalFee);
            _getOracle().requestPrice(identifier, time, ancillaryData);
        }
    }

    function _getOracle() internal view returns (OracleAncillaryInterface) {
        return OracleAncillaryInterface(finder.getImplementationAddress(OracleInterfaces.Oracle));
    }

    function _getStore() internal view returns (StoreInterface) {
        return StoreInterface(finder.getImplementationAddress(OracleInterfaces.Store));
    }
}<|MERGE_RESOLUTION|>--- conflicted
+++ resolved
@@ -80,10 +80,6 @@
         int256 price = _getOracle().getPrice(identifier, time, ancillaryData);
         _publishPrice(identifier, time, ancillaryData, price);
 
-        // TODO: Consider storing all publishPrice events for each chainId, therefore we can limit the
-        // sendMessageToChild calls to one per chainId and not allow users to spam the bridge for this chainID
-        // with calls coming from this contract.
-<<<<<<< HEAD
         // Limit the `sendMessageToChild` calls to one per unique price request per chainId and prevent users from
         // spamming the bridges calls coming from this messenger.
         bytes32 priceRequestKey = _encodePriceRequest(identifier, time, ancillaryData);
@@ -91,9 +87,6 @@
             hasPublishedPriceForChain[chainId][priceRequestKey] = true;
             messengers[chainId].sendMessageToChild(abi.encode(identifier, time, ancillaryData, price));
         } else return;
-=======
-        messengers[chainId].sendMessageToChild(abi.encode(identifier, time, ancillaryData, price));
->>>>>>> 5282f95a
     }
 
     /**
