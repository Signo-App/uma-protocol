import assert from "assert";
import { bridgePool } from "../../clients";
import { BigNumber, Signer } from "ethers";
import { toBNWei, fixedPointAdjustment, calcPeriodicCompoundInterest, calcApr, BigNumberish } from "../utils";
import { BatchReadWithErrors, loop, exists } from "../../utils";
import Multicall2 from "../../multicall2";
import TransactionManager from "../transactionManager";
import { ethers } from "ethers";
import { TransactionRequest, TransactionReceipt, Provider, Log, Block } from "@ethersproject/abstract-provider";
import set from "lodash/set";
import get from "lodash/get";
import has from "lodash/has";

export type { Provider };
export type BatchReadWithErrorsType = ReturnType<ReturnType<typeof BatchReadWithErrors>>;

export const SECONDS_PER_YEAR = 31557600; // based on 365.25 days per year
export const DEFAULT_BLOCK_DELTA = 10; // look exchange rate up based on 10 block difference by default

export type Awaited<T> = T extends PromiseLike<infer U> ? U : T;

export type Config = {
  multicall2Address: string;
  confirmations?: number;
  blockDelta?: number;
};
export type Dependencies = {
  provider: Provider;
};
export type Pool = {
  address: string;
  totalPoolSize: string;
  l1Token: string;
  liquidReserves: string;
  pendingReserves: string;
  exchangeRateCurrent: string;
  exchangeRatePrevious: string;
  estimatedApy: string;
<<<<<<< HEAD
  liquidityUtilizationCurrent: string;
=======
  estimatedApr: string;
  blocksElapsed: number;
  secondsElapsed: number;
>>>>>>> f865eb6a
};
export type User = {
  address: string;
  poolAddress: string;
  lpTokens: string;
  positionValue: string;
  totalDeposited: string;
  feesEarned: string;
};
export type Transaction = {
  id: string;
  state: "requested" | "submitted" | "mined" | "error";
  toAddress: string;
  fromAddress: string;
  type: "Add Liquidity" | "Remove Liquidity";
  description: string;
  request?: TransactionRequest;
  hash?: string;
  receipt?: TransactionReceipt;
  error?: Error;
};
export type Token = {
  decimals: string;
  symbol: string;
  name: string;
};
export type State = {
  pools: Record<string, Pool>;
  users: Record<string, Record<string, User>>;
  transactions: Record<string, Transaction>;
  error?: Error;
};
export type EmitState = (path: string[], data: any) => void;

class PoolState {
  private l1Token: string | undefined = undefined;
  constructor(
    private batchRead: BatchReadWithErrorsType,
    private contract: bridgePool.Instance,
    private address: string
  ) {}
  public async read(latestBlock: number, previousBlock?: number) {
    if (this.l1Token === undefined) this.l1Token = await this.contract.l1Token();
    // typechain does not have complete types for call options, so we have to cast blockTag to any
<<<<<<< HEAD
    const [exchangeRatePrevious, liquidityUtilizationCurrent] = await Promise.all([
      this.contract.callStatic.exchangeRateCurrent({
        blockTag: latestBlock - 1,
      } as any),
      this.contract.callStatic.liquidityUtilizationCurrent(),
    ]);
=======
    const exchangeRatePrevious = await this.contract.callStatic.exchangeRateCurrent({
      blockTag: previousBlock || latestBlock - 1,
    } as any);
>>>>>>> f865eb6a
    return {
      address: this.address,
      l1Token: this.l1Token,
      exchangeRatePrevious,
      liquidityUtilizationCurrent,
      ...(await this.batchRead([
        ["liquidReserves"],
        ["pendingReserves"],
        ["utilizedReserves"],
        ["exchangeRateCurrent"],
      ])),
    };
  }
}

type EventIdParams = { blockNumber: number; transactionIndex: number; logIndex: number };
export class PoolEventState {
  private seen = new Set<string>();
  private iface: ethers.utils.Interface;
  constructor(
    private contract: bridgePool.Instance,
    private startBlock = 0,
    private state: bridgePool.EventState = bridgePool.eventStateDefaults()
  ) {
    this.iface = new ethers.utils.Interface(bridgePool.Factory.abi);
  }
  private makeId(params: EventIdParams) {
    return [params.blockNumber, params.transactionIndex, params.logIndex].join("!");
  }
  hasEvent(params: EventIdParams) {
    return this.seen.has(this.makeId(params));
  }
  private addEvent(params: EventIdParams) {
    return this.seen.add(this.makeId(params));
  }
  private filterSeen = (params: EventIdParams) => {
    const seen = this.hasEvent(params);
    if (!seen) this.addEvent(params);
    return !seen;
  };
  public async read(endBlock: number) {
    if (endBlock <= this.startBlock) return this.state;
    const events = (
      await Promise.all([
        ...(await this.contract.queryFilter(this.contract.filters.LiquidityAdded(), this.startBlock, endBlock)),
        ...(await this.contract.queryFilter(this.contract.filters.LiquidityRemoved(), this.startBlock, endBlock)),
      ])
    )
      .filter(this.filterSeen)
      .sort((a, b) => {
        if (a.blockNumber !== b.blockNumber) return a.blockNumber - b.blockNumber;
        if (a.transactionIndex !== b.transactionIndex) return a.transactionIndex - b.transactionIndex;
        if (a.logIndex !== b.logIndex) a.logIndex - b.logIndex;
        // if everything is the same, return a, ie maintain order of array
        return -1;
      });
    // ethers queries are inclusive [start,end] unless start === end, then exclusive (start,end). we increment to make sure we dont see same event twice
    this.startBlock = endBlock + 1;
    this.state = bridgePool.getEventState(events, this.state);
    return this.state;
  }
  makeEventFromLog(log: Log) {
    const description = this.iface.parseLog(log);
    return {
      ...log,
      ...description,
      event: description.name,
      eventSignature: description.signature,
    };
  }
  readTxReceipt(receipt: TransactionReceipt) {
    const events = receipt.logs
      .map((log) => {
        try {
          return this.makeEventFromLog(log);
        } catch (err) {
          // return nothing, this throws a lot because logs from other contracts are included in receipt
          return;
        }
      })
      // filter out undefined
      .filter(exists)
      .filter(this.filterSeen);

    this.state = bridgePool.getEventState(events, this.state);
    return this.state;
  }
}

class UserState {
  constructor(private contract: bridgePool.Instance) {}
  public async read(user: string) {
    return {
      address: user,
      balanceOf: await this.contract.balanceOf(user),
    };
  }
}

export function calculateRemoval(amountWei: BigNumber, percentWei: BigNumber) {
  const receive = amountWei.mul(percentWei).div(fixedPointAdjustment);
  const remain = amountWei.sub(receive);
  return {
    recieve: receive.toString(),
    remain: remain.toString(),
  };
}
// params here mimic the user object type
export function previewRemoval(
  values: { positionValue: BigNumberish; feesEarned: BigNumberish; totalDeposited: BigNumberish },
  percentFloat: number
) {
  const percentWei = toBNWei(percentFloat);
  return {
    position: {
      ...calculateRemoval(BigNumber.from(values.totalDeposited), percentWei),
    },
    fees: {
      ...calculateRemoval(BigNumber.from(values.feesEarned), percentWei),
    },
    total: {
      ...calculateRemoval(BigNumber.from(values.positionValue), percentWei),
    },
  };
}
function joinUserState(
  poolState: Pool,
  eventState: bridgePool.EventState,
  userState: Awaited<ReturnType<UserState["read"]>>
): User {
  const positionValue = BigNumber.from(poolState.exchangeRateCurrent)
    .mul(userState.balanceOf)
    .div(fixedPointAdjustment);
  const totalDeposited = BigNumber.from(eventState.tokens[userState.address] || "0");
  const feesEarned = positionValue.sub(totalDeposited);
  return {
    address: userState.address,
    poolAddress: poolState.address,
    lpTokens: userState.balanceOf.toString(),
    positionValue: positionValue.toString(),
    totalDeposited: totalDeposited.toString(),
    feesEarned: feesEarned.toString(),
  };
}
function joinPoolState(
  poolState: Awaited<ReturnType<PoolState["read"]>>,
  latestBlock: Block,
  previousBlock: Block
): Pool {
  const totalPoolSize = poolState.liquidReserves.add(poolState.utilizedReserves);
  const secondsElapsed = latestBlock.timestamp - previousBlock.timestamp;
  const blocksElapsed = latestBlock.number - previousBlock.number;
  const exchangeRatePrevious = poolState.exchangeRatePrevious.toString();
  const exchangeRateCurrent = poolState.exchangeRateCurrent.toString();

  const estimatedApy = calcPeriodicCompoundInterest(
    exchangeRatePrevious,
    exchangeRateCurrent,
    secondsElapsed,
    SECONDS_PER_YEAR
  );
  const estimatedApr = calcApr(exchangeRatePrevious, exchangeRateCurrent, secondsElapsed, SECONDS_PER_YEAR);

  return {
    address: poolState.address,
    totalPoolSize: totalPoolSize.toString(),
    l1Token: poolState.l1Token,
    liquidReserves: poolState.liquidReserves.toString(),
    pendingReserves: poolState.pendingReserves.toString(),
    exchangeRateCurrent: poolState.exchangeRateCurrent.toString(),
    exchangeRatePrevious: poolState.exchangeRatePrevious.toString(),
    estimatedApy,
<<<<<<< HEAD
    liquidityUtilizationCurrent: poolState.exchangeRatePrevious.toString(),
=======
    estimatedApr,
    blocksElapsed,
    secondsElapsed,
>>>>>>> f865eb6a
  };
}
export class ReadPoolClient {
  private poolState: PoolState;
  private multicall: Multicall2;
  private contract: bridgePool.Instance;
  private batchRead: BatchReadWithErrorsType;
  constructor(private address: string, private provider: Provider, private multicallAddress: string) {
    this.multicall = new Multicall2(multicallAddress, provider);
    this.contract = bridgePool.connect(address, provider);
    this.batchRead = BatchReadWithErrors(this.multicall)(this.contract);
    this.poolState = new PoolState(this.batchRead, this.contract, address);
  }
  public async read(latestBlock: number) {
    return this.poolState.read(latestBlock);
  }
}
export function validateWithdraw(pool: Pool, user: User, lpTokenAmount: BigNumberish) {
  const l1TokensToReturn = BigNumber.from(lpTokenAmount).mul(pool.exchangeRateCurrent).div(fixedPointAdjustment);
  assert(BigNumber.from(l1TokensToReturn).gt("0"), "Must withdraw amount greater than 0");
  assert(
    BigNumber.from(pool.liquidReserves).gte(l1TokensToReturn.add(pool.pendingReserves)),
    "Utilization too high to remove that amount, try lowering withdraw amount"
  );
  assert(BigNumber.from(lpTokenAmount).lte(user.lpTokens), "You cannot withdraw more than you have");
  return { lpTokenAmount, l1TokensToReturn: l1TokensToReturn.toString() };
}

export class Client {
  private poolContracts: Record<string, bridgePool.Instance> = {};
  private multicall: Multicall2;
  private transactionManagers: Record<string, ReturnType<typeof TransactionManager>> = {};
  private state: State = { pools: {}, users: {}, transactions: {} };
  private batchRead: ReturnType<typeof BatchReadWithErrors>;
  private poolEvents: Record<string, PoolEventState> = {};
  private intervalStarted = false;
  constructor(private config: Config, private deps: Dependencies, private emit: EmitState) {
    this.multicall = new Multicall2(config.multicall2Address, deps.provider);
    this.batchRead = BatchReadWithErrors(this.multicall);
  }
  private getOrCreatePoolContract(address: string) {
    if (this.poolContracts[address]) return this.poolContracts[address];
    const contract = bridgePool.connect(address, this.deps.provider);
    this.poolContracts[address] = contract;
    return contract;
  }
  private getOrCreatePoolEvents(poolAddress: string) {
    if (this.poolEvents[poolAddress]) return this.poolEvents[poolAddress];
    this.poolEvents[poolAddress] = new PoolEventState(this.getOrCreatePoolContract(poolAddress));
    return this.poolEvents[poolAddress];
  }
  private getOrCreateTransactionManager(signer: Signer, address: string) {
    if (this.transactionManagers[address]) return this.transactionManagers[address];
    const txman = TransactionManager({ confirmations: this.config.confirmations }, signer, (event, id, data) => {
      if (event === "submitted") {
        this.state.transactions[id].state = event;
        this.state.transactions[id].hash = data as string;
        this.emit(["transactions", id], { ...this.state.transactions[id] });
      }
      if (event === "mined") {
        const txReceipt = data as TransactionReceipt;
        this.state.transactions[id].state = event;
        this.state.transactions[id].receipt = txReceipt;
        this.emit(["transactions", id], { ...this.state.transactions[id] });
        // trigger pool and user update for a known mined transaction
        const tx = this.state.transactions[id];
        this.updatePool(tx.toAddress)
          .then(() => {
            return this.updateUserWithTransaction(tx.fromAddress, tx.toAddress, txReceipt);
          })
          .catch((err) => {
            this.emit(["error"], err);
          });
      }
      if (event === "error") {
        this.state.transactions[id].state = event;
        this.state.transactions[id].error = data as Error;
        this.emit(["transactions", id], { ...this.state.transactions[id] });
      }
    });
    this.transactionManagers[address] = txman;
    return txman;
  }
  async addEthLiquidity(signer: Signer, pool: string, l1TokenAmount: BigNumberish) {
    const userAddress = await signer.getAddress();
    const contract = this.getOrCreatePoolContract(pool);
    const txman = this.getOrCreateTransactionManager(signer, userAddress);

    const request = await contract.populateTransaction.addLiquidity(l1TokenAmount, { value: l1TokenAmount });
    const id = await txman.request(request);

    this.state.transactions[id] = {
      id,
      state: "requested",
      toAddress: pool,
      fromAddress: userAddress,
      type: "Add Liquidity",
      description: `Adding ETH to pool`,
      request,
    };
    this.emit(["transactions", id], { ...this.state.transactions[id] });
    await txman.update();
    return id;
  }
  async addTokenLiquidity(signer: Signer, pool: string, l1TokenAmount: BigNumberish) {
    const userAddress = await signer.getAddress();
    const contract = this.getOrCreatePoolContract(pool);
    const txman = this.getOrCreateTransactionManager(signer, userAddress);

    const request = await contract.populateTransaction.addLiquidity(l1TokenAmount);
    const id = await txman.request(request);

    this.state.transactions[id] = {
      id,
      state: "requested",
      toAddress: pool,
      fromAddress: userAddress,
      type: "Add Liquidity",
      description: `Adding Tokens to pool`,
      request,
    };

    this.emit(["transactions", id], { ...this.state.transactions[id] });
    await txman.update();
    return id;
  }
  async validateWithdraw(poolAddress: string, userAddress: string, lpAmount: BigNumberish) {
    if (!this.hasPool(poolAddress)) {
      await this.updatePool(poolAddress);
    }
    const poolState = this.getPool(poolAddress);
    if (!this.hasUser(poolAddress, userAddress)) {
      await this.updateUser(poolAddress, userAddress);
    }
    const userState = this.getUser(poolAddress, userAddress);
    return validateWithdraw(poolState, userState, lpAmount);
  }
  async removeTokenLiquidity(signer: Signer, pool: string, lpTokenAmount: BigNumberish) {
    const userAddress = await signer.getAddress();
    await this.validateWithdraw(pool, userAddress, lpTokenAmount);
    const contract = this.getOrCreatePoolContract(pool);
    const txman = this.getOrCreateTransactionManager(signer, userAddress);

    const request = await contract.populateTransaction.removeLiquidity(lpTokenAmount, false);
    const id = await txman.request(request);

    this.state.transactions[id] = {
      id,
      state: "requested",
      toAddress: pool,
      fromAddress: userAddress,
      type: "Remove Liquidity",
      description: `Withdrawing Tokens from pool`,
      request,
    };

    this.emit(["transactions", id], { ...this.state.transactions[id] });
    await txman.update();
    return id;
  }
  async removeEthliquidity(signer: Signer, pool: string, lpTokenAmount: BigNumberish) {
    const userAddress = await signer.getAddress();
    await this.validateWithdraw(pool, userAddress, lpTokenAmount);
    const contract = this.getOrCreatePoolContract(pool);
    const txman = this.getOrCreateTransactionManager(signer, userAddress);

    const request = await contract.populateTransaction.removeLiquidity(lpTokenAmount, true);
    const id = await txman.request(request);

    this.state.transactions[id] = {
      id,
      state: "requested",
      toAddress: pool,
      fromAddress: userAddress,
      type: "Remove Liquidity",
      description: `Withdrawing Eth from pool`,
      request,
    };
    this.emit(["transactions", id], { ...this.state.transactions[id] });
    await txman.update();
    return id;
  }
  getPool(poolAddress: string) {
    return this.state.pools[poolAddress];
  }
  hasPool(poolAddress: string) {
    return Boolean(this.state.pools[poolAddress]);
  }
  getUser(poolAddress: string, userAddress: string) {
    return get(this.state, ["users", userAddress, poolAddress]);
  }
  hasUser(poolAddress: string, userAddress: string) {
    return has(this.state, ["users", userAddress, poolAddress]);
  }
  hasTx(id: string) {
    return has(this.state, ["transactions", id]);
  }
  getTx(id: string) {
    return get(this.state, ["transactions", id]);
  }
  private async updateUserWithTransaction(userAddress: string, poolAddress: string, txReceipt: TransactionReceipt) {
    const contract = this.getOrCreatePoolContract(poolAddress);
    if (!this.hasPool(poolAddress)) {
      await this.updatePool(poolAddress);
    }
    const poolState = this.getPool(poolAddress);
    const getUserState = new UserState(contract);
    const getPoolEventState = this.getOrCreatePoolEvents(poolAddress);
    const userState = await getUserState.read(userAddress);
    const eventState = await getPoolEventState.readTxReceipt(txReceipt);
    set(this.state, ["users", userAddress, poolAddress], joinUserState(poolState, eventState, userState));
    this.emit(["users", userAddress, poolAddress], this.state.users[userAddress][poolAddress]);
  }
  async updateUser(userAddress: string, poolAddress: string) {
    const contract = this.getOrCreatePoolContract(poolAddress);
    if (!this.hasPool(poolAddress)) {
      await this.updatePool(poolAddress);
    }
    const poolState = this.getPool(poolAddress);
    const latestBlock = (await this.deps.provider.getBlock("latest")).number;
    const getUserState = new UserState(contract);
    const getPoolEventState = this.getOrCreatePoolEvents(poolAddress);
    const userState = await getUserState.read(userAddress);
    const eventState = await getPoolEventState.read(latestBlock);
    set(this.state, ["users", userAddress, poolAddress], joinUserState(poolState, eventState, userState));
    this.emit(["users", userAddress, poolAddress], this.state.users[userAddress][poolAddress]);
  }
  async updatePool(poolAddress: string) {
    // default to 100 block delta unless specified otherwise in config
    const { blockDelta = DEFAULT_BLOCK_DELTA } = this.config;
    const contract = this.getOrCreatePoolContract(poolAddress);
    const pool = new PoolState(this.batchRead(contract), contract, poolAddress);
    const latestBlock = await this.deps.provider.getBlock("latest");
    const previousBlock = await this.deps.provider.getBlock(latestBlock.number - blockDelta);
    const state = await pool.read(latestBlock.number, previousBlock.number);
    this.state.pools[poolAddress] = joinPoolState(state, latestBlock, previousBlock);
    this.emit(["pools", poolAddress], this.state.pools[poolAddress]);
  }
  async updateTransactions() {
    for (const txMan of Object.values(this.transactionManagers)) {
      try {
        await txMan.update();
      } catch (err) {
        this.emit(["error"], err);
      }
    }
  }
  // starts transaction checking intervals, defaults to 30 seconds
  async startInterval(delayMs = 30000) {
    assert(!this.intervalStarted, "Interval already started, try stopping first");
    this.intervalStarted = true;
    loop(async () => {
      assert(this.intervalStarted, "Bridgepool Interval Stopped");
      await this.updateTransactions();
    }, delayMs).catch((err) => {
      this.emit(["error"], err);
    });
  }
  // starts transaction checking intervals
  async stopInterval() {
    this.intervalStarted = false;
  }
}<|MERGE_RESOLUTION|>--- conflicted
+++ resolved
@@ -36,13 +36,10 @@
   exchangeRateCurrent: string;
   exchangeRatePrevious: string;
   estimatedApy: string;
-<<<<<<< HEAD
-  liquidityUtilizationCurrent: string;
-=======
   estimatedApr: string;
   blocksElapsed: number;
   secondsElapsed: number;
->>>>>>> f865eb6a
+  liquidityUtilizationCurrent: string;
 };
 export type User = {
   address: string;
@@ -87,18 +84,12 @@
   public async read(latestBlock: number, previousBlock?: number) {
     if (this.l1Token === undefined) this.l1Token = await this.contract.l1Token();
     // typechain does not have complete types for call options, so we have to cast blockTag to any
-<<<<<<< HEAD
     const [exchangeRatePrevious, liquidityUtilizationCurrent] = await Promise.all([
       this.contract.callStatic.exchangeRateCurrent({
-        blockTag: latestBlock - 1,
+        blockTag: previousBlock || latestBlock - 1,
       } as any),
       this.contract.callStatic.liquidityUtilizationCurrent(),
     ]);
-=======
-    const exchangeRatePrevious = await this.contract.callStatic.exchangeRateCurrent({
-      blockTag: previousBlock || latestBlock - 1,
-    } as any);
->>>>>>> f865eb6a
     return {
       address: this.address,
       l1Token: this.l1Token,
@@ -271,13 +262,10 @@
     exchangeRateCurrent: poolState.exchangeRateCurrent.toString(),
     exchangeRatePrevious: poolState.exchangeRatePrevious.toString(),
     estimatedApy,
-<<<<<<< HEAD
-    liquidityUtilizationCurrent: poolState.exchangeRatePrevious.toString(),
-=======
     estimatedApr,
     blocksElapsed,
     secondsElapsed,
->>>>>>> f865eb6a
+    liquidityUtilizationCurrent: poolState.exchangeRatePrevious.toString(),
   };
 }
 export class ReadPoolClient {
