import { ethers } from "ethers";
// these gas costs are estimations, its possible to provide better estimations yourself when invoking getGasFees.
export const SLOW_ETH_GAS = 243177;
export const SLOW_ERC_GAS = 250939;
export const SLOW_UMA_GAS = 273955;

// fast costs are slightly higher and include the slow cost
export const FAST_ETH_GAS = 273519;
export const FAST_ERC_GAS = 281242;
export const FAST_UMA_GAS = 305572;

export const SPEED_UP_ETH_GAS = 195288;
export const SPEED_UP_ERC_GAS = 203011;
export const SPEED_UP_UMA_GAS = 227341;

// Bots incur lower than expected costs due to batching mulitple transactions, this roughly estimates the savings
export const DEFAULT_GAS_DISCOUNT = 25;

export const expectedRateModelKeys = ["UBar", "R0", "R1", "R2"];

// Amount of blocks to wait following a `TokensBridged` L2 event until we check the L1 state commitment contracts. This
// offset provides a buffer to allow for any time delay between L2 state changing and L1 state updating. For example,
// Optimism has a several hour delay.
<<<<<<< HEAD
export const L2_STATE_COMMITMENT_DELAY_BLOCKS = 200000;
=======
export const L2_STATE_COMMITMENT_DELAY_BLOCKS = 25000;
>>>>>>> 88b02ad2

export interface RateModel {
  UBar: string; // denote the utilization kink along the rate model where the slope of the interest rate model changes.
  R0: string; // is the interest rate charged at 0 utilization
  R1: string; // R_0+R_1 is the interest rate charged at UBar
  R2: string; // R_0+R_1+R_2 is the interest rate charged at 100% utilization
}

export const AddressZero = ethers.constants.AddressZero;
// mainnet addresses, hard coded here for convenience, but theres probably a better pattern for this
export const ADDRESSES = {
  ETH: AddressZero,
  UMA: "0x04Fa0d235C4abf4BcF4787aF4CF447DE572eF828",
  WETH: "0xC02aaA39b223FE8D0A0e5C4F27eAD9083C756Cc2",
  USDC: "0xA0b86991c6218b36c1d19D4a2e9Eb0cE3606eB48",
  RateModel: "0xd18fFeb5fdd1F2e122251eA7Bf357D8Af0B60B50",
};

export const SECONDS_PER_YEAR = 31557600; // based on 365.25 days per year
export const DEFAULT_BLOCK_DELTA = 10; // look exchange rate up based on 10 block difference by default<|MERGE_RESOLUTION|>--- conflicted
+++ resolved
@@ -21,11 +21,7 @@
 // Amount of blocks to wait following a `TokensBridged` L2 event until we check the L1 state commitment contracts. This
 // offset provides a buffer to allow for any time delay between L2 state changing and L1 state updating. For example,
 // Optimism has a several hour delay.
-<<<<<<< HEAD
-export const L2_STATE_COMMITMENT_DELAY_BLOCKS = 200000;
-=======
-export const L2_STATE_COMMITMENT_DELAY_BLOCKS = 25000;
->>>>>>> 88b02ad2
+export const L2_STATE_COMMITMENT_DELAY_BLOCKS = 250000;
 
 export interface RateModel {
   UBar: string; // denote the utilization kink along the rate model where the slope of the interest rate model changes.
