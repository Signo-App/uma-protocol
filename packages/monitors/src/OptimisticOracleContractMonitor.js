--- conflicted
+++ resolved
@@ -139,16 +139,10 @@
           this.oracleType === OptimisticOracleType.OptimisticOracle ? event.proposer : event.request.proposer,
           this.contractProps.networkId
         ) +
-<<<<<<< HEAD
-        ` proposed a price for the request made by ${createEtherscanLinkMarkdown(
-          event.requester,
-          this.contractProps.networkId
-        )} at the timestamp ${event.timestamp} for the identifier: ${event.identifier}. ` +
-        `The proposal price of ${this.formatDecimalString(
-=======
-        ` proposed a price for the request made by ${event.requester} at the timestamp ${event.timestamp} for the identifier: ${event.identifier}. ` +
+        ` proposed a price for the request made by ${createEtherscanLinkMarkdown(event.requester)} at the timestamp ${
+          event.timestamp
+        } for the identifier: ${event.identifier}. ` +
         `\nThe proposal price of ${this.formatDecimalString(
->>>>>>> a42f1819
           this.oracleType === OptimisticOracleType.OptimisticOracle ? event.proposedPrice : event.request.proposedPrice
         )} will expire at ${
           this.oracleType === OptimisticOracleType.OptimisticOracle
@@ -156,9 +150,9 @@
             : event.request.expirationTime
         }.\n` +
         this._formatAncillaryData(event.ancillaryData) +
-        `.\n Collateral currency address is ${
+        `.\n Collateral currency address is ${createEtherscanLinkMarkdown(
           this.oracleType === OptimisticOracleType.OptimisticOracle ? event.currency : event.request.currency
-        }. ` +
+        )}. ` +
         `tx ${createEtherscanLinkMarkdown(event.transactionHash, this.contractProps.networkId)}`;
 
       // The default log level should be reduced to "info" for funding rate identifiers:
@@ -193,7 +187,9 @@
           this.oracleType === OptimisticOracleType.OptimisticOracle ? event.disputer : event.request.disputer,
           this.contractProps.networkId
         ) +
-        ` disputed a price for the request made by ${event.requester} at the timestamp ${event.timestamp} for the identifier: ${event.identifier}. ` +
+        ` disputed a price for the request made by ${createEtherscanLinkMarkdown(event.requester)} at the timestamp ${
+          event.timestamp
+        } for the identifier: ${event.identifier}. ` +
         `The proposer ${createEtherscanLinkMarkdown(
           this.oracleType === OptimisticOracleType.OptimisticOracle ? event.proposer : event.request.proposer
         )} proposed a price of ${this.formatDecimalString(
