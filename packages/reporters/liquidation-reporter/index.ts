const { fetchUmaEcosystemData } = require("./liquidation-reporter");
const { createExcelSheetFromLiquidationDrawDownData } = require("./excel-writer");

async function fetchDataAndWriteToExcelFile() {
  const ecosystemData = await fetchUmaEcosystemData();
  // const ecosystemData = {
  //   "0x6b175474e89094c44da98b954eedeac495271d0f": {
  //     activeFinancialContracts: [
  //       {
  //         contractAddress: "0x0759883acF042A54fAb083378b0395F773A79767",
  //         collateralValueInUsd: "160642.214833460652655097",
  //         contractPriceIdentifier: "BTCDOM",
  //         collateralRequirement: 1.1,
  //         contractExpirationTime: "1625090400"
  //       }
  //     ],
  //     drawDownAmounts: [
  //       { priceDrop: "0", collateralLiquidated: "0", usdNeededToLiquidate: "0", effectiveCollateralPrice: "1" },
  //       { priceDrop: "10", collateralLiquidated: "0", usdNeededToLiquidate: "0", effectiveCollateralPrice: "0.9" },
  //       { priceDrop: "20", collateralLiquidated: "0", usdNeededToLiquidate: "0", effectiveCollateralPrice: "0.8" },
  //       { priceDrop: "30", collateralLiquidated: "0", usdNeededToLiquidate: "0", effectiveCollateralPrice: "0.7" },
  //       { priceDrop: "40", collateralLiquidated: "0", usdNeededToLiquidate: "0", effectiveCollateralPrice: "0.6" },
  //       { priceDrop: "50", collateralLiquidated: "0", usdNeededToLiquidate: "0", effectiveCollateralPrice: "0.5" },
  //       { priceDrop: "60", collateralLiquidated: "0", usdNeededToLiquidate: "0", effectiveCollateralPrice: "0.4" },
  //       { priceDrop: "70", collateralLiquidated: "0", usdNeededToLiquidate: "0", effectiveCollateralPrice: "0.3" },
  //       { priceDrop: "80", collateralLiquidated: "0", usdNeededToLiquidate: "0", effectiveCollateralPrice: "0.2" },
  //       { priceDrop: "90", collateralLiquidated: "0", usdNeededToLiquidate: "0", effectiveCollateralPrice: "0.1" }
  //     ],
  //     collateralValueInUsd: "473675.244906128369955012",
  //     collateralPriceInUsd: "1",
  //     collateralSymbol: "DAI"
  //   },
  //   "0xc02aaa39b223fe8d0a0e5c4f27ead9083c756cc2": {
  //     activeFinancialContracts: [
  //       {
  //         contractAddress: "0xb56C5f1fB93b1Fbd7c473926c87B6B9c4d0e21d5",
  //         collateralValueInUsd: "225987.777549638354953766"
  //       },
  //       {
  //         contractAddress: "0x964Be01cCe200e168c4ba960a764cBEBa8C01200",
  //         collateralValueInUsd: "150163.259335445812289106",
  //         contractPriceIdentifier: "USDETH",
  //         collateralRequirement: 1.25,
  //         contractExpirationTime: "1648764000"
  //       },
  //       {
  //         contractAddress: "0x45788a369f3083c02b942aEa02DBa25C466a773F",
  //         collateralValueInUsd: "2200524.026448",
  //         contractPriceIdentifier: "USDETH",
  //         collateralRequirement: 1.25,
  //         contractExpirationTime: "1640908800"
  //       },
  //       {
  //         contractAddress: "0x0f4e2a456aAfc0068a0718E3107B88d2e8f2bfEF",
  //         collateralValueInUsd: "56980405.076919635048350249",
  //         contractPriceIdentifier: "USDETH",
  //         collateralRequirement: 1.25,
  //         contractExpirationTime: "1625090400"
  //       }
  //     ],
  //     drawDownAmounts: [
  //       { priceDrop: "0", collateralLiquidated: "0", usdNeededToLiquidate: "0", effectiveCollateralPrice: "3511.16" },
  //       { priceDrop: "10", collateralLiquidated: "0", usdNeededToLiquidate: "0", effectiveCollateralPrice: "3160.044" },
  //       { priceDrop: "20", collateralLiquidated: "0", usdNeededToLiquidate: "0", effectiveCollateralPrice: "2808.928" },
  //       { priceDrop: "30", collateralLiquidated: "0", usdNeededToLiquidate: "0", effectiveCollateralPrice: "2457.812" },
  //       { priceDrop: "40", collateralLiquidated: "0", usdNeededToLiquidate: "0", effectiveCollateralPrice: "2106.696" },
  //       { priceDrop: "50", collateralLiquidated: "0", usdNeededToLiquidate: "0", effectiveCollateralPrice: "1755.58" },
  //       {
  //         collateralLiquidated: "1539.699",
  //         usdNeededToLiquidate: "5406129.54084",
  //         priceDrop: "60",
  //         effectiveCollateralPrice: "1404.464"
  //       },
  //       {
  //         collateralLiquidated: "2491.0401456318325316",
  //         usdNeededToLiquidate: "8746440.517736665111652656",
  //         priceDrop: "70",
  //         effectiveCollateralPrice: "1053.348"
  //       },
  //       {
  //         collateralLiquidated: "9659.7974456318325316",
  //         usdNeededToLiquidate: "33917094.399204665111652656",
  //         priceDrop: "80",
  //         effectiveCollateralPrice: "702.232"
  //       },
  //       {
  //         collateralLiquidated: "10137.248672156948945535",
  //         usdNeededToLiquidate: "35593502.04773059285960467",
  //         priceDrop: "90",
  //         effectiveCollateralPrice: "351.116"
  //       }
  //     ],
  //     collateralValueInUsd: "64889443.319512452665424927",
  //     collateralPriceInUsd: "3511.16",
  //     collateralSymbol: "WETH"
  //   },
  //   "0xeb4c2781e4eba804ce9a9803c67d0893436bb27d": {
  //     activeFinancialContracts: [
  //       { contractAddress: "0xaBBee9fC7a882499162323EEB7BF6614193312e3", collateralValueInUsd: "17192.5729964" },
  //       {
  //         contractAddress: "0x56BaBEcb3dCaC063697fE38AB745c10181c56fA6",
  //         collateralValueInUsd: "6888826.5373118",
  //         contractPriceIdentifier: "BCHNBTC_18DEC",
  //         collateralRequirement: 1.25,
  //         contractExpirationTime: "1640948400"
  //       },
  //       {
  //         contractAddress: "0x10E018C01792705BefB7A757628C2947E38B9426",
  //         collateralValueInUsd: "57332.53583228",
  //         contractPriceIdentifier: "USDBTC_18DEC",
  //         collateralRequirement: 1.25,
  //         contractExpirationTime: "1640948400"
  //       }
  //     ],
  //     drawDownAmounts: [
  //       {
  //         collateralLiquidated: "60.15893074",
  //         usdNeededToLiquidate: "3479833.18972456",
  //         priceDrop: "0",
  //         effectiveCollateralPrice: "57844"
  //       },
  //       {
  //         collateralLiquidated: "60.15893074",
  //         usdNeededToLiquidate: "3479833.18972456",
  //         priceDrop: "10",
  //         effectiveCollateralPrice: "52059.6"
  //       },
  //       {
  //         collateralLiquidated: "60.18561074",
  //         usdNeededToLiquidate: "3481376.46764456",
  //         priceDrop: "20",
  //         effectiveCollateralPrice: "46275.2"
  //       },
  //       {
  //         collateralLiquidated: "60.18561074",
  //         usdNeededToLiquidate: "3481376.46764456",
  //         priceDrop: "30",
  //         effectiveCollateralPrice: "40490.8"
  //       },
  //       {
  //         collateralLiquidated: "60.73608861",
  //         usdNeededToLiquidate: "3513218.30955684",
  //         priceDrop: "40",
  //         effectiveCollateralPrice: "34706.4"
  //       },
  //       {
  //         collateralLiquidated: "60.62608861",
  //         usdNeededToLiquidate: "3506855.46955684",
  //         priceDrop: "50",
  //         effectiveCollateralPrice: "28922"
  //       },
  //       {
  //         collateralLiquidated: "0.57715787",
  //         usdNeededToLiquidate: "33385.11983228",
  //         priceDrop: "60",
  //         effectiveCollateralPrice: "23137.6"
  //       },
  //       {
  //         collateralLiquidated: "0.57715787",
  //         usdNeededToLiquidate: "33385.11983228",
  //         priceDrop: "70",
  //         effectiveCollateralPrice: "17353.2"
  //       },
  //       {
  //         collateralLiquidated: "0.57715787",
  //         usdNeededToLiquidate: "33385.11983228",
  //         priceDrop: "80",
  //         effectiveCollateralPrice: "11568.8"
  //       },
  //       {
  //         collateralLiquidated: "0.57715787",
  //         usdNeededToLiquidate: "33385.11983228",
  //         priceDrop: "90",
  //         effectiveCollateralPrice: "5784.4"
  //       }
  //     ],
  //     collateralValueInUsd: "29533471.14289584",
  //     collateralPriceInUsd: "57844",
  //     collateralSymbol: "renBTC"
  //   },
  //   "0xeca82185adce47f39c684352b0439f030f860318": {
  //     activeFinancialContracts: [
  //       {
  //         contractAddress: "0xD50fbace72352C2e15E0986b8Ad2599627B5c340",
  //         collateralValueInUsd: "1900546.411691783030479538",
  //         contractPriceIdentifier: "XAUPERL",
  //         collateralRequirement: 1.25,
  //         contractExpirationTime: "1622473200"
  //       },
  //       {
  //         contractAddress: "0xfDF90C4104c1dE34979235e6AE080528266a14a3",
  //         collateralValueInUsd: "3480.889884252825417997",
  //         contractPriceIdentifier: "XAUPERL",
  //         collateralRequirement: 1.25,
  //         contractExpirationTime: "1648738800"
  //       },
  //       {
  //         contractAddress: "0xb40BA94747c59d076B3c189E3A031547492013da",
  //         collateralValueInUsd: "6010134.70248795231068",
  //         contractPriceIdentifier: "USDPERL",
  //         collateralRequirement: 1.25,
  //         contractExpirationTime: "1648738800"
  //       },
  //       {
  //         contractAddress: "0x46f5E363e69798a74c8422BFb9EDB63e3FB0f08a",
  //         collateralValueInUsd: "5348842.934493071404275527",
  //         contractPriceIdentifier: "XAUPERL",
  //         collateralRequirement: 1.25,
  //         contractExpirationTime: "1648738800"
  //       }
  //     ],
  //     drawDownAmounts: [
  //       { priceDrop: "0", collateralLiquidated: "0", usdNeededToLiquidate: "0", effectiveCollateralPrice: "0.149618" },
  //       {
  //         priceDrop: "10",
  //         collateralLiquidated: "0",
  //         usdNeededToLiquidate: "0",
  //         effectiveCollateralPrice: "0.1346562"
  //       },
  //       {
  //         priceDrop: "20",
  //         collateralLiquidated: "0",
  //         usdNeededToLiquidate: "0",
  //         effectiveCollateralPrice: "0.1196944"
  //       },
  //       {
  //         priceDrop: "30",
  //         collateralLiquidated: "0",
  //         usdNeededToLiquidate: "0",
  //         effectiveCollateralPrice: "0.1047326"
  //       },
  //       {
  //         priceDrop: "40",
  //         collateralLiquidated: "0",
  //         usdNeededToLiquidate: "0",
  //         effectiveCollateralPrice: "0.0897708"
  //       },
  //       { priceDrop: "50", collateralLiquidated: "0", usdNeededToLiquidate: "0", effectiveCollateralPrice: "0.074809" },
  //       {
  //         priceDrop: "60",
  //         collateralLiquidated: "0",
  //         usdNeededToLiquidate: "0",
  //         effectiveCollateralPrice: "0.0598472"
  //       },
  //       {
  //         collateralLiquidated: "152301718.93674526",
  //         usdNeededToLiquidate: "22787078.58387795231068",
  //         priceDrop: "70",
  //         effectiveCollateralPrice: "0.0448854"
  //       },
  //       {
  //         collateralLiquidated: "152301718.93674526",
  //         usdNeededToLiquidate: "22787078.58387795231068",
  //         priceDrop: "80",
  //         effectiveCollateralPrice: "0.0299236"
  //       },
  //       {
  //         collateralLiquidated: "152301718.93674526",
  //         usdNeededToLiquidate: "22787078.58387795231068",
  //         priceDrop: "90",
  //         effectiveCollateralPrice: "0.0149618"
  //       }
  //     ],
  //     collateralValueInUsd: "13507244.587565684347836759",
  //     collateralPriceInUsd: "0.149618",
  //     collateralSymbol: "PERL"
  //   },
  //   "0xa0b86991c6218b36c1d19d4a2e9eb0ce3606eb48": {
  //     activeFinancialContracts: [
  //       {
  //         contractAddress: "0xf215778F3a5e7Ab6A832e71d87267Dd9a9aB0037",
  //         collateralValueInUsd: "6381470.188290261232",
  //         contractPriceIdentifier: "STABLESPREAD/USDC",
  //         collateralRequirement: 1.01,
  //         contractExpirationTime: "1624626000"
  //       },
  //       { contractAddress: "0x267D46e71764ABaa5a0dD45260f95D9c8d5b8195", collateralValueInUsd: "6481.669915393976" },
  //       {
  //         contractAddress: "0xaB3Aa2768Ba6c5876B2552a6F9b70E54aa256175",
  //         collateralValueInUsd: "10667.9932499028",
  //         contractPriceIdentifier: "AMPLUSD",
  //         collateralRequirement: 1.25,
  //         contractExpirationTime: "1625090400"
  //       },
  //       {
  //         contractAddress: "0x6DA66C15823cFf681DaD6963fBD325a520362958",
  //         collateralValueInUsd: "2888793.291215623712",
  //         contractPriceIdentifier: "ETH-BASIS-6M/USDC",
  //         collateralRequirement: 1.05,
  //         contractExpirationTime: "1623732110"
  //       },
  //       {
  //         contractAddress: "0xCef85b352CCD7a446d94AEeeA02dD11622289954",
  //         collateralValueInUsd: "4839875.597972664044",
  //         contractPriceIdentifier: "STABLESPREAD/USDC_18DEC",
  //         collateralRequirement: 1.05,
  //         contractExpirationTime: "1640948400"
  //       },
  //       {
  //         contractAddress: "0x4F8d7bFFe8a2428A313b737001311Ad302a60dF4",
  //         collateralValueInUsd: "249.703",
  //         contractPriceIdentifier: "SUSHIUNI_TVL",
  //         collateralRequirement: 1.25,
  //         contractExpirationTime: "1625112000"
  //       }
  //     ],
  //     drawDownAmounts: [
  //       { priceDrop: "0", collateralLiquidated: "0", usdNeededToLiquidate: "0", effectiveCollateralPrice: "0.998812" },
  //       {
  //         priceDrop: "10",
  //         collateralLiquidated: "0",
  //         usdNeededToLiquidate: "0",
  //         effectiveCollateralPrice: "0.8989308"
  //       },
  //       {
  //         priceDrop: "20",
  //         collateralLiquidated: "0",
  //         usdNeededToLiquidate: "0",
  //         effectiveCollateralPrice: "0.7990496"
  //       },
  //       {
  //         priceDrop: "30",
  //         collateralLiquidated: "0",
  //         usdNeededToLiquidate: "0",
  //         effectiveCollateralPrice: "0.6991684"
  //       },
  //       {
  //         priceDrop: "40",
  //         collateralLiquidated: "0",
  //         usdNeededToLiquidate: "0",
  //         effectiveCollateralPrice: "0.5992872"
  //       },
  //       { priceDrop: "50", collateralLiquidated: "0", usdNeededToLiquidate: "0", effectiveCollateralPrice: "0.499406" },
  //       {
  //         priceDrop: "60",
  //         collateralLiquidated: "0",
  //         usdNeededToLiquidate: "0",
  //         effectiveCollateralPrice: "0.3995248"
  //       },
  //       {
  //         priceDrop: "70",
  //         collateralLiquidated: "0",
  //         usdNeededToLiquidate: "0",
  //         effectiveCollateralPrice: "0.2996436"
  //       },
  //       {
  //         priceDrop: "80",
  //         collateralLiquidated: "0",
  //         usdNeededToLiquidate: "0",
  //         effectiveCollateralPrice: "0.1997624"
  //       },
  //       { priceDrop: "90", collateralLiquidated: "0", usdNeededToLiquidate: "0", effectiveCollateralPrice: "0.0998812" }
  //     ],
  //     collateralValueInUsd: "19310982.81287179572",
  //     collateralPriceInUsd: "0.998812",
  //     collateralSymbol: "USDC"
  //   },
  //   "0x514910771af9ca656af840dff83e8264ecf986ca": {
  //     activeFinancialContracts: [
  //       {
  //         contractAddress: "0x14A415Dd90B63c791C5dc544594605c8bC13Bc8D",
  //         collateralValueInUsd: "1528.001065263368383991",
  //         contractPriceIdentifier: "USDLINK",
  //         collateralRequirement: 1.25,
  //         contractExpirationTime: "1640988000"
  //       }
  //     ],
  //     drawDownAmounts: [
  //       { priceDrop: "0", collateralLiquidated: "0", usdNeededToLiquidate: "0", effectiveCollateralPrice: "48.24" },
  //       { priceDrop: "10", collateralLiquidated: "0", usdNeededToLiquidate: "0", effectiveCollateralPrice: "43.416" },
  //       { priceDrop: "20", collateralLiquidated: "0", usdNeededToLiquidate: "0", effectiveCollateralPrice: "38.592" },
  //       { priceDrop: "30", collateralLiquidated: "0", usdNeededToLiquidate: "0", effectiveCollateralPrice: "33.768" },
  //       { priceDrop: "40", collateralLiquidated: "0", usdNeededToLiquidate: "0", effectiveCollateralPrice: "28.944" },
  //       { priceDrop: "50", collateralLiquidated: "0", usdNeededToLiquidate: "0", effectiveCollateralPrice: "24.12" },
  //       {
  //         collateralLiquidated: "31.674980623204153897",
  //         usdNeededToLiquidate: "1528.001065263368383991",
  //         priceDrop: "60",
  //         effectiveCollateralPrice: "19.296"
  //       },
  //       {
  //         collateralLiquidated: "227.674980623204153897",
  //         usdNeededToLiquidate: "10983.041065263368383991",
  //         priceDrop: "70",
  //         effectiveCollateralPrice: "14.472"
  //       },
  //       {
  //         collateralLiquidated: "227.674980623204153897",
  //         usdNeededToLiquidate: "10983.041065263368383991",
  //         priceDrop: "80",
  //         effectiveCollateralPrice: "9.648"
  //       },
  //       {
  //         collateralLiquidated: "227.674980623204153897",
  //         usdNeededToLiquidate: "10983.041065263368383991",
  //         priceDrop: "90",
  //         effectiveCollateralPrice: "4.824"
  //       }
  //     ],
  //     collateralValueInUsd: "1528.001065263368383991",
  //     collateralPriceInUsd: "48.24",
  //     collateralSymbol: "LINK"
  //   },
  //   "0x1f9840a85d5af5bf1d1762f925bdaddc4201f984": {
  //     activeFinancialContracts: [
  //       {
  //         contractAddress: "0x1066E9D2E372d01A0F57bB6f231D34Ce4CEd228e",
  //         collateralValueInUsd: "1324.26111772941326208",
  //         contractPriceIdentifier: "USDUNI",
  //         collateralRequirement: 1.25,
  //         contractExpirationTime: "1640988000"
  //       },
  //       {
  //         contractAddress: "0x0D1bA751BaDe6d7BB54CF4F05D2dC0A9f45605e5",
  //         collateralValueInUsd: "1089.66000000000117348",
  //         contractPriceIdentifier: "UNIUSD",
  //         collateralRequirement: 1,
  //         contractExpirationTime: "1622498400"
  //       }
  //     ],
  //     drawDownAmounts: [
  //       {
  //         collateralLiquidated: "36000",
  //         usdNeededToLiquidate: "1508760",
  //         priceDrop: "0",
  //         effectiveCollateralPrice: "41.91"
  //       },
  //       {
  //         collateralLiquidated: "36000",
  //         usdNeededToLiquidate: "1508760",
  //         priceDrop: "10",
  //         effectiveCollateralPrice: "37.719"
  //       },
  //       {
  //         collateralLiquidated: "36000",
  //         usdNeededToLiquidate: "1508760",
  //         priceDrop: "20",
  //         effectiveCollateralPrice: "33.528"
  //       },
  //       {
  //         collateralLiquidated: "36000",
  //         usdNeededToLiquidate: "1508760",
  //         priceDrop: "30",
  //         effectiveCollateralPrice: "29.337"
  //       },
  //       {
  //         collateralLiquidated: "36000",
  //         usdNeededToLiquidate: "1508760",
  //         priceDrop: "40",
  //         effectiveCollateralPrice: "25.146"
  //       },
  //       {
  //         collateralLiquidated: "36031.597736046991488",
  //         usdNeededToLiquidate: "1510084.26111772941326208",
  //         priceDrop: "50",
  //         effectiveCollateralPrice: "20.955"
  //       },
  //       {
  //         collateralLiquidated: "36031.597736046991488",
  //         usdNeededToLiquidate: "1510084.26111772941326208",
  //         priceDrop: "60",
  //         effectiveCollateralPrice: "16.764"
  //       },
  //       {
  //         collateralLiquidated: "36212.597736046991488",
  //         usdNeededToLiquidate: "1517669.97111772941326208",
  //         priceDrop: "70",
  //         effectiveCollateralPrice: "12.573"
  //       },
  //       {
  //         collateralLiquidated: "36212.597736046991488",
  //         usdNeededToLiquidate: "1517669.97111772941326208",
  //         priceDrop: "80",
  //         effectiveCollateralPrice: "8.382"
  //       },
  //       {
  //         collateralLiquidated: "36212.597736046991488",
  //         usdNeededToLiquidate: "1517669.97111772941326208",
  //         priceDrop: "90",
  //         effectiveCollateralPrice: "4.191"
  //       }
  //     ],
  //     collateralValueInUsd: "1365135.97063318218884976",
  //     collateralPriceInUsd: "41.91",
  //     collateralSymbol: "UNI"
  //   },
  //   "0x7fc66500c84a76ad7e9c93437bfc5ac33e2ddae9": {
  //     activeFinancialContracts: [
  //       {
  //         contractAddress: "0xa24Ba528Be99024f7F7C227b55cBb265ecf0C078",
  //         collateralValueInUsd: "1621.9262448",
  //         contractPriceIdentifier: "USDAAVE",
  //         collateralRequirement: 1.25,
  //         contractExpirationTime: "1640988000"
  //       }
  //     ],
  //     drawDownAmounts: [
  //       { priceDrop: "0", collateralLiquidated: "0", usdNeededToLiquidate: "0", effectiveCollateralPrice: "466.32" },
  //       { priceDrop: "10", collateralLiquidated: "0", usdNeededToLiquidate: "0", effectiveCollateralPrice: "419.688" },
  //       { priceDrop: "20", collateralLiquidated: "0", usdNeededToLiquidate: "0", effectiveCollateralPrice: "373.056" },
  //       { priceDrop: "30", collateralLiquidated: "0", usdNeededToLiquidate: "0", effectiveCollateralPrice: "326.424" },
  //       { priceDrop: "40", collateralLiquidated: "0", usdNeededToLiquidate: "0", effectiveCollateralPrice: "279.792" },
  //       { priceDrop: "50", collateralLiquidated: "0", usdNeededToLiquidate: "0", effectiveCollateralPrice: "233.16" },
  //       {
  //         collateralLiquidated: "16",
  //         usdNeededToLiquidate: "7461.12",
  //         priceDrop: "60",
  //         effectiveCollateralPrice: "186.528"
  //       },
  //       {
  //         collateralLiquidated: "16",
  //         usdNeededToLiquidate: "7461.12",
  //         priceDrop: "70",
  //         effectiveCollateralPrice: "139.896"
  //       },
  //       {
  //         collateralLiquidated: "16",
  //         usdNeededToLiquidate: "7461.12",
  //         priceDrop: "80",
  //         effectiveCollateralPrice: "93.264"
  //       },
  //       {
  //         collateralLiquidated: "16",
  //         usdNeededToLiquidate: "7461.12",
  //         priceDrop: "90",
  //         effectiveCollateralPrice: "46.632"
  //       }
  //     ],
  //     collateralValueInUsd: "1621.9262448",
  //     collateralPriceInUsd: "466.32",
  //     collateralSymbol: "AAVE"
  //   },
  //   "0xc011a73ee8576fb46f5e1c5751ca3b9fe0af2a6f": {
  //     activeFinancialContracts: [
  //       {
  //         contractAddress: "0xd60139B287De1408f8388f5f57fC114Fb4B03328",
  //         collateralValueInUsd: "1479.575916320974115083",
  //         contractPriceIdentifier: "USDSNX",
  //         collateralRequirement: 1.25,
  //         contractExpirationTime: "1640988000"
  //       }
  //     ],
  //     drawDownAmounts: [
  //       { priceDrop: "0", collateralLiquidated: "0", usdNeededToLiquidate: "0", effectiveCollateralPrice: "18.09" },
  //       { priceDrop: "10", collateralLiquidated: "0", usdNeededToLiquidate: "0", effectiveCollateralPrice: "16.281" },
  //       { priceDrop: "20", collateralLiquidated: "0", usdNeededToLiquidate: "0", effectiveCollateralPrice: "14.472" },
  //       {
  //         collateralLiquidated: "41.789713450578999735",
  //         usdNeededToLiquidate: "755.975916320974105206",
  //         priceDrop: "30",
  //         effectiveCollateralPrice: "12.663"
  //       },
  //       {
  //         collateralLiquidated: "41.789713450578999735",
  //         usdNeededToLiquidate: "755.975916320974105206",
  //         priceDrop: "40",
  //         effectiveCollateralPrice: "10.854"
  //       },
  //       {
  //         collateralLiquidated: "349.289713450578999735",
  //         usdNeededToLiquidate: "6318.650916320974105206",
  //         priceDrop: "50",
  //         effectiveCollateralPrice: "9.045"
  //       },
  //       {
  //         collateralLiquidated: "349.289713450578999735",
  //         usdNeededToLiquidate: "6318.650916320974105206",
  //         priceDrop: "60",
  //         effectiveCollateralPrice: "7.236"
  //       },
  //       {
  //         collateralLiquidated: "349.289713450578999735",
  //         usdNeededToLiquidate: "6318.650916320974105206",
  //         priceDrop: "70",
  //         effectiveCollateralPrice: "5.427"
  //       },
  //       {
  //         collateralLiquidated: "349.289713450578999735",
  //         usdNeededToLiquidate: "6318.650916320974105206",
  //         priceDrop: "80",
  //         effectiveCollateralPrice: "3.618"
  //       },
  //       {
  //         collateralLiquidated: "349.289713450578999735",
  //         usdNeededToLiquidate: "6318.650916320974105206",
  //         priceDrop: "90",
  //         effectiveCollateralPrice: "1.809"
  //       }
  //     ],
  //     collateralValueInUsd: "1479.575916320974115083",
  //     collateralPriceInUsd: "18.09",
  //     collateralSymbol: "SNX"
  //   },
  //   "0x04fa0d235c4abf4bcf4787af4cf447de572ef828": {
  //     activeFinancialContracts: [
  //       {
  //         contractAddress: "0x8E51Ad4EeB19693751a9A3E36b8F098D891Ddc7f",
  //         collateralValueInUsd: "1105.126620370370370357",
  //         contractPriceIdentifier: "USDUMA",
  //         collateralRequirement: 1.25,
  //         contractExpirationTime: "1640988000"
  //       },
  //       {
  //         contractAddress: "0xDB2E7F6655de37822c3020a8988351CC76caDAD5",
  //         collateralValueInUsd: "612724.39634",
  //         contractPriceIdentifier: "USDUMA",
  //         collateralRequirement: 1.25,
  //         contractExpirationTime: "1640988000"
  //       },
  //       {
  //         contractAddress: "0x0Ee5Bb3dEAe8a44FbDeB269941f735793F8312Ef",
  //         collateralValueInUsd: "51800000",
  //         contractPriceIdentifier: "uTVL_KPI_UMA",
  //         collateralRequirement: 1,
  //         contractExpirationTime: "1625090400"
  //       }
  //     ],
  //     drawDownAmounts: [
  //       { priceDrop: "0", collateralLiquidated: "0", usdNeededToLiquidate: "0", effectiveCollateralPrice: "25.9" },
  //       { priceDrop: "10", collateralLiquidated: "0", usdNeededToLiquidate: "0", effectiveCollateralPrice: "23.31" },
  //       { priceDrop: "20", collateralLiquidated: "0", usdNeededToLiquidate: "0", effectiveCollateralPrice: "20.72" },
  //       { priceDrop: "30", collateralLiquidated: "0", usdNeededToLiquidate: "0", effectiveCollateralPrice: "18.13" },
  //       {
  //         collateralLiquidated: "42.668981481481481481",
  //         usdNeededToLiquidate: "1105.126620370370370357",
  //         priceDrop: "40",
  //         effectiveCollateralPrice: "15.54"
  //       },
  //       {
  //         collateralLiquidated: "305.668981481481481481",
  //         usdNeededToLiquidate: "7916.826620370370370357",
  //         priceDrop: "50",
  //         effectiveCollateralPrice: "12.95"
  //       },
  //       {
  //         collateralLiquidated: "5164.199581481481481481",
  //         usdNeededToLiquidate: "133752.769160370370370357",
  //         priceDrop: "60",
  //         effectiveCollateralPrice: "10.36"
  //       },
  //       {
  //         collateralLiquidated: "5164.199581481481481481",
  //         usdNeededToLiquidate: "133752.769160370370370357",
  //         priceDrop: "70",
  //         effectiveCollateralPrice: "7.77"
  //       },
  //       {
  //         collateralLiquidated: "5164.199581481481481481",
  //         usdNeededToLiquidate: "133752.769160370370370357",
  //         priceDrop: "80",
  //         effectiveCollateralPrice: "5.18"
  //       },
  //       {
  //         collateralLiquidated: "5164.199581481481481481",
  //         usdNeededToLiquidate: "133752.769160370370370357",
  //         priceDrop: "90",
  //         effectiveCollateralPrice: "2.59"
  //       }
  //     ],
  //     collateralValueInUsd: "77116685.212936815893483413",
  //     collateralPriceInUsd: "25.9",
  //     collateralSymbol: "UMA"
  //   },
  //   "0x967da4048cd07ab37855c090aaf366e4ce1b9f48": {
  //     activeFinancialContracts: [
  //       {
  //         contractAddress: "0x312Ecf2854f73a3Ff616e3CDBC05E2Ff6A98d1f0",
  //         collateralValueInUsd: "4046345.175159188367066746",
  //         contractPriceIdentifier: "USDOCEAN",
  //         collateralRequirement: 1.25,
  //         contractExpirationTime: "1648764000"
  //       }
  //     ],
  //     drawDownAmounts: [
  //       { priceDrop: "0", collateralLiquidated: "0", usdNeededToLiquidate: "0", effectiveCollateralPrice: "1.42" },
  //       { priceDrop: "10", collateralLiquidated: "0", usdNeededToLiquidate: "0", effectiveCollateralPrice: "1.278" },
  //       { priceDrop: "20", collateralLiquidated: "0", usdNeededToLiquidate: "0", effectiveCollateralPrice: "1.136" },
  //       {
  //         collateralLiquidated: "122",
  //         usdNeededToLiquidate: "173.24",
  //         priceDrop: "30",
  //         effectiveCollateralPrice: "0.994"
  //       },
  //       {
  //         collateralLiquidated: "122",
  //         usdNeededToLiquidate: "173.24",
  //         priceDrop: "40",
  //         effectiveCollateralPrice: "0.852"
  //       },
  //       {
  //         collateralLiquidated: "20776.89605",
  //         usdNeededToLiquidate: "29503.192391",
  //         priceDrop: "50",
  //         effectiveCollateralPrice: "0.71"
  //       },
  //       {
  //         collateralLiquidated: "20776.89605",
  //         usdNeededToLiquidate: "29503.192391",
  //         priceDrop: "60",
  //         effectiveCollateralPrice: "0.568"
  //       },
  //       {
  //         collateralLiquidated: "20776.89605",
  //         usdNeededToLiquidate: "29503.192391",
  //         priceDrop: "70",
  //         effectiveCollateralPrice: "0.426"
  //       },
  //       {
  //         collateralLiquidated: "20776.89605",
  //         usdNeededToLiquidate: "29503.192391",
  //         priceDrop: "80",
  //         effectiveCollateralPrice: "0.284"
  //       },
  //       {
  //         collateralLiquidated: "20776.89605",
  //         usdNeededToLiquidate: "29503.192391",
  //         priceDrop: "90",
  //         effectiveCollateralPrice: "0.142"
  //       }
  //     ],
  //     collateralValueInUsd: "4046345.175159188367066746",
  //     collateralPriceInUsd: "1.42",
  //     collateralSymbol: "OCEAN"
  //   },
  //   "0x8798249c2e607446efb7ad49ec89dd1865ff4272": {
  //     activeFinancialContracts: [
  //       {
  //         contractAddress: "0xb2AEa0DE92Acff7e1146333F776db42E5d004128",
  //         collateralValueInUsd: "1423256.849768",
  //         contractPriceIdentifier: "XSUSHIUSD",
  //         collateralRequirement: 1,
  //         contractExpirationTime: "1622498400"
  //       }
  //     ],
  //     drawDownAmounts: [
  //       {
  //         collateralLiquidated: "100",
  //         usdNeededToLiquidate: "1807",
  //         priceDrop: "0",
  //         effectiveCollateralPrice: "18.07"
  //       },
  //       {
  //         collateralLiquidated: "100",
  //         usdNeededToLiquidate: "1807",
  //         priceDrop: "10",
  //         effectiveCollateralPrice: "16.263"
  //       },
  //       {
  //         collateralLiquidated: "100",
  //         usdNeededToLiquidate: "1807",
  //         priceDrop: "20",
  //         effectiveCollateralPrice: "14.456"
  //       },
  //       {
  //         collateralLiquidated: "100",
  //         usdNeededToLiquidate: "1807",
  //         priceDrop: "30",
  //         effectiveCollateralPrice: "12.649"
  //       },
  //       {
  //         collateralLiquidated: "100",
  //         usdNeededToLiquidate: "1807",
  //         priceDrop: "40",
  //         effectiveCollateralPrice: "10.842"
  //       },
  //       {
  //         collateralLiquidated: "100",
  //         usdNeededToLiquidate: "1807",
  //         priceDrop: "50",
  //         effectiveCollateralPrice: "9.035"
  //       },
  //       {
  //         collateralLiquidated: "100",
  //         usdNeededToLiquidate: "1807",
  //         priceDrop: "60",
  //         effectiveCollateralPrice: "7.228"
  //       },
  //       {
  //         collateralLiquidated: "100",
  //         usdNeededToLiquidate: "1807",
  //         priceDrop: "70",
  //         effectiveCollateralPrice: "5.421"
  //       },
  //       {
  //         collateralLiquidated: "100",
  //         usdNeededToLiquidate: "1807",
  //         priceDrop: "80",
  //         effectiveCollateralPrice: "3.614"
  //       },
  //       {
  //         collateralLiquidated: "100",
  //         usdNeededToLiquidate: "1807",
  //         priceDrop: "90",
  //         effectiveCollateralPrice: "1.807"
  //       }
  //     ],
  //     collateralValueInUsd: "1423256.849768",
  //     collateralPriceInUsd: "18.07",
  //     collateralSymbol: "xSUSHI"
  //   },
  //   "0xdac17f958d2ee523a2206206994597c13d831ec7": {
  //     activeFinancialContracts: [],
  //     drawDownAmounts: [
  //       { priceDrop: "0", collateralLiquidated: "0", usdNeededToLiquidate: "0" },
  //       { priceDrop: "0", collateralLiquidated: "0", usdNeededToLiquidate: "0" },
  //       { priceDrop: "0", collateralLiquidated: "0", usdNeededToLiquidate: "0" },
  //       { priceDrop: "0", collateralLiquidated: "0", usdNeededToLiquidate: "0" },
  //       { priceDrop: "0", collateralLiquidated: "0", usdNeededToLiquidate: "0" },
  //       { priceDrop: "0", collateralLiquidated: "0", usdNeededToLiquidate: "0" },
  //       { priceDrop: "0", collateralLiquidated: "0", usdNeededToLiquidate: "0" },
  //       { priceDrop: "0", collateralLiquidated: "0", usdNeededToLiquidate: "0" },
  //       { priceDrop: "0", collateralLiquidated: "0", usdNeededToLiquidate: "0" },
  //       { priceDrop: "0", collateralLiquidated: "0", usdNeededToLiquidate: "0" }
  //     ],
  //     collateralValueInUsd: "127321.890512665097",
  //     collateralPriceInUsd: "0.999827",
  //     collateralSymbol: "USDT"
  //   },
  //   "0xba100000625a3754423978a60c9317c58a424e3d": {
  //     activeFinancialContracts: [
  //       { contractAddress: "0x12d21cb3E544de60Edb434A43ae7ef0715bee6cc", collateralValueInUsd: "3398.5" }
  //     ],
  //     drawDownAmounts: [
  //       { priceDrop: "0", collateralLiquidated: "0", usdNeededToLiquidate: "0" },
  //       { priceDrop: "0", collateralLiquidated: "0", usdNeededToLiquidate: "0" },
  //       { priceDrop: "0", collateralLiquidated: "0", usdNeededToLiquidate: "0" },
  //       { priceDrop: "0", collateralLiquidated: "0", usdNeededToLiquidate: "0" },
  //       { priceDrop: "0", collateralLiquidated: "0", usdNeededToLiquidate: "0" },
  //       { priceDrop: "0", collateralLiquidated: "0", usdNeededToLiquidate: "0" },
  //       { priceDrop: "0", collateralLiquidated: "0", usdNeededToLiquidate: "0" },
  //       { priceDrop: "0", collateralLiquidated: "0", usdNeededToLiquidate: "0" },
  //       { priceDrop: "0", collateralLiquidated: "0", usdNeededToLiquidate: "0" },
  //       { priceDrop: "0", collateralLiquidated: "0", usdNeededToLiquidate: "0" }
  //     ],
  //     collateralValueInUsd: "754901.025542463654659",
  //     collateralPriceInUsd: "67.97",
  //     collateralSymbol: "BAL"
  //   },
  //   "0x261b45d85ccfeabb11f022eba346ee8d1cd488c0": {
  //     activeFinancialContracts: [],
  //     drawDownAmounts: [
  //       { priceDrop: "0", collateralLiquidated: "0", usdNeededToLiquidate: "0" },
  //       { priceDrop: "0", collateralLiquidated: "0", usdNeededToLiquidate: "0" },
  //       { priceDrop: "0", collateralLiquidated: "0", usdNeededToLiquidate: "0" },
  //       { priceDrop: "0", collateralLiquidated: "0", usdNeededToLiquidate: "0" },
  //       { priceDrop: "0", collateralLiquidated: "0", usdNeededToLiquidate: "0" },
  //       { priceDrop: "0", collateralLiquidated: "0", usdNeededToLiquidate: "0" },
  //       { priceDrop: "0", collateralLiquidated: "0", usdNeededToLiquidate: "0" },
  //       { priceDrop: "0", collateralLiquidated: "0", usdNeededToLiquidate: "0" },
  //       { priceDrop: "0", collateralLiquidated: "0", usdNeededToLiquidate: "0" },
  //       { priceDrop: "0", collateralLiquidated: "0", usdNeededToLiquidate: "0" }
  //     ],
  //     collateralValueInUsd: "143.027000000000014302",
  //     collateralPriceInUsd: "0.715135",
  //     collateralSymbol: "rDAI"
  //   }
  // };
  console.log("ecosystemData", JSON.stringify(ecosystemData));
  createExcelSheetFromLiquidationDrawDownData(ecosystemData);
}

fetchDataAndWriteToExcelFile()
  .then(() => {
    setTimeout(function () {
      process.exit(0);
    }, 2000);
  })
<<<<<<< HEAD
  .catch(e => {
=======
  .catch((e) => {
>>>>>>> 5578dd61
    console.error(e);
    process.exit(1);
  });

const lol = {
  "0x6b175474e89094c44da98b954eedeac495271d0f": {
    activeFinancialContracts: [
      {
        contractAddress: "0x3f2D9eDd9702909Cf1F8C4237B7c4c5931F9C944",
        collateralValueInUsd: "5652.339349709484608746"
      },
      { contractAddress: "0x67DD35EaD67FcD184C8Ff6D0251DF4241F309ce1", collateralValueInUsd: "519.3114673832283621" },
      {
        contractAddress: "0xeFA41F506EAA5c24666d4eE40888bA18FA60a1c7",
        collateralValueInUsd: "20487.966712941578553871"
      },
      {
        contractAddress: "0xC843538d70ee5d28C5A80A75bb94C28925bB1cf2",
        collateralValueInUsd: "13472.966438207473388892"
      },
      {
        contractAddress: "0x0759883acF042A54fAb083378b0395F773A79767",
        collateralValueInUsd: "160642.214833460652655097"
      },
      {
        contractAddress: "0x32F0405834C4b50be53199628C45603Cea3A28aA",
        collateralValueInUsd: "272900.446104425952386306"
      }
    ],
    drawDownAmounts: [
      { priceDrop: "0", collateralLiquidated: "0", usdNeededToLiquidate: "0" },
      { priceDrop: "0", collateralLiquidated: "0", usdNeededToLiquidate: "0" },
      { priceDrop: "0", collateralLiquidated: "0", usdNeededToLiquidate: "0" },
      { priceDrop: "0", collateralLiquidated: "0", usdNeededToLiquidate: "0" },
      { priceDrop: "0", collateralLiquidated: "0", usdNeededToLiquidate: "0" },
      { priceDrop: "0", collateralLiquidated: "0", usdNeededToLiquidate: "0" },
      { priceDrop: "0", collateralLiquidated: "0", usdNeededToLiquidate: "0" },
      { priceDrop: "0", collateralLiquidated: "0", usdNeededToLiquidate: "0" },
      { priceDrop: "0", collateralLiquidated: "0", usdNeededToLiquidate: "0" },
      { priceDrop: "0", collateralLiquidated: "0", usdNeededToLiquidate: "0" }
    ],
    collateralValueInUsd: "473675.244906128369955012",
    collateralPriceInUsd: "1",
    collateralSymbol: "DAI"
  },
  "0xc02aaa39b223fe8d0a0e5c4f27ead9083c756cc2": {
    activeFinancialContracts: [
      { contractAddress: "0x39450EB4f7DE57f2a25EeE548Ff392532cFB8759", collateralValueInUsd: "0.000000000000003493" },
      {
        contractAddress: "0xb56C5f1fB93b1Fbd7c473926c87B6B9c4d0e21d5",
        collateralValueInUsd: "224852.419321595309185022"
      },
      { contractAddress: "0x4E3168Ea1082f3dda1694646B5EACdeb572009F1", collateralValueInUsd: "1659.422" },
      {
        contractAddress: "0xE1Ee8D4C5dBA1c221840c08f6Cf42154435B9D52",
        collateralValueInUsd: "716388.981266259424818829"
      },
      {
        contractAddress: "0x3605Ec11BA7bD208501cbb24cd890bC58D2dbA56",
        collateralValueInUsd: "856635.261227396248901949"
      },
      {
        contractAddress: "0x516f595978D87B67401DaB7AfD8555c3d28a3Af4",
        collateralValueInUsd: "11915.513099214631974106"
      },
      {
        contractAddress: "0xE4256C47a3b27a969F25de8BEf44eCA5F2552bD5",
        collateralValueInUsd: "85653.889481740692095254"
      },
      {
        contractAddress: "0xEAA081a9fad4607CdF046fEA7D4BF3DfEf533282",
        collateralValueInUsd: "91709.609056316517284787"
      },
      {
        contractAddress: "0xfA3AA7EE08399A4cE0B4921c85AB7D645Ccac669",
        collateralValueInUsd: "132444.975012678138519642"
      },
      {
        contractAddress: "0x45c4DBD73294c5d8DDF6E5F949BE4C505E6E9495",
        collateralValueInUsd: "1924.721162072125631086"
      },
      {
        contractAddress: "0x2862A798B3DeFc1C24b9c0d241BEaF044C45E585",
        collateralValueInUsd: "10245.04610489352767558"
      },
      {
        contractAddress: "0x4E8d60A785c2636A63c5Bd47C7050d21266c8B43",
        collateralValueInUsd: "3396996.071264483091543765"
      },
      {
        contractAddress: "0x964Be01cCe200e168c4ba960a764cBEBa8C01200",
        collateralValueInUsd: "149408.842021886400548035"
      },
      { contractAddress: "0x45788a369f3083c02b942aEa02DBa25C466a773F", collateralValueInUsd: "2189468.636256" },
      {
        contractAddress: "0x0f4e2a456aAfc0068a0718E3107B88d2e8f2bfEF",
        collateralValueInUsd: "56694136.622745839960045274"
      }
    ],
    drawDownAmounts: [
      { priceDrop: "0", collateralLiquidated: "0", usdNeededToLiquidate: "0" },
      { priceDrop: "0", collateralLiquidated: "0", usdNeededToLiquidate: "0" },
      { priceDrop: "0", collateralLiquidated: "0", usdNeededToLiquidate: "0" },
      { priceDrop: "0", collateralLiquidated: "0", usdNeededToLiquidate: "0" },
      { priceDrop: "0", collateralLiquidated: "0", usdNeededToLiquidate: "0" },
      { priceDrop: "0", collateralLiquidated: "0", usdNeededToLiquidate: "0" },
      { priceDrop: "0", collateralLiquidated: "0", usdNeededToLiquidate: "0" },
      { priceDrop: "0", collateralLiquidated: "0", usdNeededToLiquidate: "0" },
      { priceDrop: "0", collateralLiquidated: "0", usdNeededToLiquidate: "0" },
      { priceDrop: "0", collateralLiquidated: "0", usdNeededToLiquidate: "0" }
    ],
    collateralValueInUsd: "64563440.010020376068226822",
    collateralPriceInUsd: "3493.52",
    collateralSymbol: "WETH"
  },
  "0xeb4c2781e4eba804ce9a9803c67d0893436bb27d": {
    activeFinancialContracts: [
      { contractAddress: "0xc0b19570370478EDE5F2e922c5D31FAf1D5f90EA", collateralValueInUsd: "1326846.93222107" },
      { contractAddress: "0xaBBee9fC7a882499162323EEB7BF6614193312e3", collateralValueInUsd: "17113.2144287" },
      { contractAddress: "0xf32219331A03D99C98Adf96D43cc312353003531", collateralValueInUsd: "2098.89410913" },
      { contractAddress: "0x4AA79c00240a2094Ff3fa6CF7c67f521f32D84a2", collateralValueInUsd: "4165.39539806" },
      { contractAddress: "0x1c3f1A342c8D9591D9759220d114C685FD1cF6b8", collateralValueInUsd: "25836.46790569" },
      { contractAddress: "0xda0943251079eB9f517668fdB372fC6AE299D898", collateralValueInUsd: "222.70610869" },
      { contractAddress: "0xd81028a6fbAAaf604316F330b20D24bFbFd14478", collateralValueInUsd: "363.7426975" },
      { contractAddress: "0x7c4090170aeADD54B1a0DbAC2C8D08719220A435", collateralValueInUsd: "4748594.68158478" },
      { contractAddress: "0xaD3cceebeFfCdC3576dE56811d0A6D164BF9A5A1", collateralValueInUsd: "5408.87780628" },
      { contractAddress: "0xd9af2d7E4cF86aAfBCf688a47Bd6b95Da9F7c838", collateralValueInUsd: "16352401.21138468" },
      { contractAddress: "0x56BaBEcb3dCaC063697fE38AB745c10181c56fA6", collateralValueInUsd: "6857028.65532815" },
      { contractAddress: "0x10E018C01792705BefB7A757628C2947E38B9426", collateralValueInUsd: "57067.89668099" }
    ],
    drawDownAmounts: [
      { priceDrop: "0", collateralLiquidated: "0", usdNeededToLiquidate: "0" },
      { priceDrop: "0", collateralLiquidated: "0", usdNeededToLiquidate: "0" },
      { priceDrop: "0", collateralLiquidated: "0", usdNeededToLiquidate: "0" },
      { priceDrop: "0", collateralLiquidated: "0", usdNeededToLiquidate: "0" },
      { priceDrop: "0", collateralLiquidated: "0", usdNeededToLiquidate: "0" },
      { priceDrop: "0", collateralLiquidated: "0", usdNeededToLiquidate: "0" },
      { priceDrop: "0", collateralLiquidated: "0", usdNeededToLiquidate: "0" },
      { priceDrop: "0", collateralLiquidated: "0", usdNeededToLiquidate: "0" },
      { priceDrop: "0", collateralLiquidated: "0", usdNeededToLiquidate: "0" },
      { priceDrop: "0", collateralLiquidated: "0", usdNeededToLiquidate: "0" }
    ],
    collateralValueInUsd: "29397148.67565372",
    collateralPriceInUsd: "57577",
    collateralSymbol: "renBTC"
  },
  "0xeca82185adce47f39c684352b0439f030f860318": {
    activeFinancialContracts: [
      {
        contractAddress: "0x306B19502c833C1522Fbc36C9dd7531Eda35862B",
        collateralValueInUsd: "5554.556713132966159143"
      },
      {
        contractAddress: "0x3a93E863cb3adc5910E6cea4d51f132E8666654F",
        collateralValueInUsd: "238285.149013218868595938"
      },
      {
        contractAddress: "0xD50fbace72352C2e15E0986b8Ad2599627B5c340",
        collateralValueInUsd: "1897434.260273741839964577"
      },
      {
        contractAddress: "0xfDF90C4104c1dE34979235e6AE080528266a14a3",
        collateralValueInUsd: "3475.189914853141274195"
      },
      { contractAddress: "0xb40BA94747c59d076B3c189E3A031547492013da", collateralValueInUsd: "6000293.08582344972198" },
      {
        contractAddress: "0x46f5E363e69798a74c8422BFb9EDB63e3FB0f08a",
        collateralValueInUsd: "5340084.185419090984178697"
      }
    ],
    drawDownAmounts: [
      { priceDrop: "0", collateralLiquidated: "0", usdNeededToLiquidate: "0" },
      { priceDrop: "0", collateralLiquidated: "0", usdNeededToLiquidate: "0" },
      { priceDrop: "0", collateralLiquidated: "0", usdNeededToLiquidate: "0" },
      { priceDrop: "0", collateralLiquidated: "0", usdNeededToLiquidate: "0" },
      { priceDrop: "0", collateralLiquidated: "0", usdNeededToLiquidate: "0" },
      { priceDrop: "0", collateralLiquidated: "0", usdNeededToLiquidate: "0" },
      { priceDrop: "0", collateralLiquidated: "0", usdNeededToLiquidate: "0" },
      { priceDrop: "0", collateralLiquidated: "0", usdNeededToLiquidate: "0" },
      { priceDrop: "0", collateralLiquidated: "0", usdNeededToLiquidate: "0" },
      { priceDrop: "0", collateralLiquidated: "0", usdNeededToLiquidate: "0" }
    ],
    collateralValueInUsd: "13485126.42715748752215255",
    collateralPriceInUsd: "0.149373",
    collateralSymbol: "PERL"
  },
  "0xa0b86991c6218b36c1d19d4a2e9eb0ce3606eb48": {
    activeFinancialContracts: [
      { contractAddress: "0xf215778F3a5e7Ab6A832e71d87267Dd9a9aB0037", collateralValueInUsd: "6424167.877077660604" },
      { contractAddress: "0xeAddB6AD65dcA45aC3bB32f88324897270DA0387", collateralValueInUsd: "1880.886306430489" },
      { contractAddress: "0x267D46e71764ABaa5a0dD45260f95D9c8d5b8195", collateralValueInUsd: "6484.440880354222" },
      { contractAddress: "0xaB3Aa2768Ba6c5876B2552a6F9b70E54aa256175", collateralValueInUsd: "10672.5539010741" },
      { contractAddress: "0x48546bDD57D34Cb110f011Cdd1CcaaE75Ee17a70", collateralValueInUsd: "526047.636610294621" },
      { contractAddress: "0x182d5993106573A95a182AB3A77c892713fFDA56", collateralValueInUsd: "216810.078257553298" },
      { contractAddress: "0x14a046c066266da6b8b8C4D2de4AfBEeCd53a262", collateralValueInUsd: "808.012085509789" },
      { contractAddress: "0x496B179D5821d1a8B6C875677e3B89a9229AAB77", collateralValueInUsd: "310324.247624401731" },
      { contractAddress: "0x4F1424Cef6AcE40c0ae4fc64d74B734f1eAF153C", collateralValueInUsd: "969967.071196718266" },
      { contractAddress: "0x9E929a85282fB0555C19Ed70942B952827Ca4B0B", collateralValueInUsd: "2593284.892351420636" },
      { contractAddress: "0x9bB1f39b6DB45BD087046385a43EAb7b60C52e7D", collateralValueInUsd: "0.001098163661" },
      { contractAddress: "0x0388f65C185a7E7D857BB142185381d97a4bc747", collateralValueInUsd: "0.000393700166" },
      { contractAddress: "0x6DA66C15823cFf681DaD6963fBD325a520362958", collateralValueInUsd: "2890028.273109462664" },
      { contractAddress: "0x52f83ACA94904b3590669E3525d25ec75cDFf798", collateralValueInUsd: "1306.005373" },
      { contractAddress: "0x8F92465991e1111F012F24A55AE2B0742F82dd7b", collateralValueInUsd: "164.874435" },
      { contractAddress: "0xCef85b352CCD7a446d94AEeeA02dD11622289954", collateralValueInUsd: "4841944.682925922843" },
      { contractAddress: "0x4F8d7bFFe8a2428A313b737001311Ad302a60dF4", collateralValueInUsd: "249.80975" },
      { contractAddress: "0xB1a3E5a8d642534840bFC50c6417F9566E716cc7", collateralValueInUsd: "565066.62680583" }
    ],
    drawDownAmounts: [
      { priceDrop: "0", collateralLiquidated: "0", usdNeededToLiquidate: "0" },
      { priceDrop: "0", collateralLiquidated: "0", usdNeededToLiquidate: "0" },
      { priceDrop: "0", collateralLiquidated: "0", usdNeededToLiquidate: "0" },
      { priceDrop: "0", collateralLiquidated: "0", usdNeededToLiquidate: "0" },
      { priceDrop: "0", collateralLiquidated: "0", usdNeededToLiquidate: "0" },
      { priceDrop: "0", collateralLiquidated: "0", usdNeededToLiquidate: "0" },
      { priceDrop: "0", collateralLiquidated: "0", usdNeededToLiquidate: "0" },
      { priceDrop: "0", collateralLiquidated: "0", usdNeededToLiquidate: "0" },
      { priceDrop: "0", collateralLiquidated: "0", usdNeededToLiquidate: "0" },
      { priceDrop: "0", collateralLiquidated: "0", usdNeededToLiquidate: "0" }
    ],
    collateralValueInUsd: "19359207.97018249709",
    collateralPriceInUsd: "0.999239",
    collateralSymbol: "USDC"
  },
  "0x514910771af9ca656af840dff83e8264ecf986ca": {
    activeFinancialContracts: [
      { contractAddress: "0x14A415Dd90B63c791C5dc544594605c8bC13Bc8D", collateralValueInUsd: "1523.883317782351843984" }
    ],
    drawDownAmounts: [
      { priceDrop: "0", collateralLiquidated: "0", usdNeededToLiquidate: "0" },
      { priceDrop: "0", collateralLiquidated: "0", usdNeededToLiquidate: "0" },
      { priceDrop: "0", collateralLiquidated: "0", usdNeededToLiquidate: "0" },
      { priceDrop: "0", collateralLiquidated: "0", usdNeededToLiquidate: "0" },
      { priceDrop: "0", collateralLiquidated: "0", usdNeededToLiquidate: "0" },
      { priceDrop: "0", collateralLiquidated: "0", usdNeededToLiquidate: "0" },
      { priceDrop: "0", collateralLiquidated: "0", usdNeededToLiquidate: "0" },
      { priceDrop: "0", collateralLiquidated: "0", usdNeededToLiquidate: "0" },
      { priceDrop: "0", collateralLiquidated: "0", usdNeededToLiquidate: "0" },
      { priceDrop: "0", collateralLiquidated: "0", usdNeededToLiquidate: "0" }
    ],
    collateralValueInUsd: "1523.883317782351843984",
    collateralPriceInUsd: "48.11",
    collateralSymbol: "LINK"
  },
  "0x1f9840a85d5af5bf1d1762f925bdaddc4201f984": {
    activeFinancialContracts: [
      { contractAddress: "0x1066E9D2E372d01A0F57bB6f231D34Ce4CEd228e", collateralValueInUsd: "1319.52145732236453888" },
      { contractAddress: "0x0D1bA751BaDe6d7BB54CF4F05D2dC0A9f45605e5", collateralValueInUsd: "1085.76000000000116928" },
      { contractAddress: "0x9c9Ee67586FaF80aFE147306FB858AF4Ec2212a4", collateralValueInUsd: "4176.0000000000008352" },
      { contractAddress: "0xeCFe987D8C103a3EC2041774E4514ED0614fB42C", collateralValueInUsd: "1353668.733661782577536" }
    ],
    drawDownAmounts: [
      { priceDrop: "0", collateralLiquidated: "0", usdNeededToLiquidate: "0" },
      { priceDrop: "0", collateralLiquidated: "0", usdNeededToLiquidate: "0" },
      { priceDrop: "0", collateralLiquidated: "0", usdNeededToLiquidate: "0" },
      { priceDrop: "0", collateralLiquidated: "0", usdNeededToLiquidate: "0" },
      { priceDrop: "0", collateralLiquidated: "0", usdNeededToLiquidate: "0" },
      { priceDrop: "0", collateralLiquidated: "0", usdNeededToLiquidate: "0" },
      { priceDrop: "0", collateralLiquidated: "0", usdNeededToLiquidate: "0" },
      { priceDrop: "0", collateralLiquidated: "0", usdNeededToLiquidate: "0" },
      { priceDrop: "0", collateralLiquidated: "0", usdNeededToLiquidate: "0" },
      { priceDrop: "0", collateralLiquidated: "0", usdNeededToLiquidate: "0" }
    ],
    collateralValueInUsd: "1360250.01511910494407936",
    collateralPriceInUsd: "41.76",
    collateralSymbol: "UNI"
  },
  "0x7fc66500c84a76ad7e9c93437bfc5ac33e2ddae9": {
    activeFinancialContracts: [
      { contractAddress: "0xa24Ba528Be99024f7F7C227b55cBb265ecf0C078", collateralValueInUsd: "1618.9350444" }
    ],
    drawDownAmounts: [
      { priceDrop: "0", collateralLiquidated: "0", usdNeededToLiquidate: "0" },
      { priceDrop: "0", collateralLiquidated: "0", usdNeededToLiquidate: "0" },
      { priceDrop: "0", collateralLiquidated: "0", usdNeededToLiquidate: "0" },
      { priceDrop: "0", collateralLiquidated: "0", usdNeededToLiquidate: "0" },
      { priceDrop: "0", collateralLiquidated: "0", usdNeededToLiquidate: "0" },
      { priceDrop: "0", collateralLiquidated: "0", usdNeededToLiquidate: "0" },
      { priceDrop: "0", collateralLiquidated: "0", usdNeededToLiquidate: "0" },
      { priceDrop: "0", collateralLiquidated: "0", usdNeededToLiquidate: "0" },
      { priceDrop: "0", collateralLiquidated: "0", usdNeededToLiquidate: "0" },
      { priceDrop: "0", collateralLiquidated: "0", usdNeededToLiquidate: "0" }
    ],
    collateralValueInUsd: "1618.9350444",
    collateralPriceInUsd: "465.46",
    collateralSymbol: "AAVE"
  },
  "0xc011a73ee8576fb46f5e1c5751ca3b9fe0af2a6f": {
    activeFinancialContracts: [
      { contractAddress: "0xd60139B287De1408f8388f5f57fC114Fb4B03328", collateralValueInUsd: "1486.119093397020435105" }
    ],
    drawDownAmounts: [
      { priceDrop: "0", collateralLiquidated: "0", usdNeededToLiquidate: "0" },
      { priceDrop: "0", collateralLiquidated: "0", usdNeededToLiquidate: "0" },
      { priceDrop: "0", collateralLiquidated: "0", usdNeededToLiquidate: "0" },
      { priceDrop: "0", collateralLiquidated: "0", usdNeededToLiquidate: "0" },
      { priceDrop: "0", collateralLiquidated: "0", usdNeededToLiquidate: "0" },
      { priceDrop: "0", collateralLiquidated: "0", usdNeededToLiquidate: "0" },
      { priceDrop: "0", collateralLiquidated: "0", usdNeededToLiquidate: "0" },
      { priceDrop: "0", collateralLiquidated: "0", usdNeededToLiquidate: "0" },
      { priceDrop: "0", collateralLiquidated: "0", usdNeededToLiquidate: "0" },
      { priceDrop: "0", collateralLiquidated: "0", usdNeededToLiquidate: "0" }
    ],
    collateralValueInUsd: "1486.119093397020435105",
    collateralPriceInUsd: "18.17",
    collateralSymbol: "SNX"
  },
  "0x04fa0d235c4abf4bcf4787af4cf447de572ef828": {
    activeFinancialContracts: [
      {
        contractAddress: "0x8E51Ad4EeB19693751a9A3E36b8F098D891Ddc7f",
        collateralValueInUsd: "1102.566481481481481469"
      },
      { contractAddress: "0xDB2E7F6655de37822c3020a8988351CC76caDAD5", collateralValueInUsd: "611304.957584" },
      {
        contractAddress: "0xb82756f9853A148A2390a08AaD30BabCDc22f068",
        collateralValueInUsd: "2102.513256955810147408"
      },
      {
        contractAddress: "0x02bD62088A02668F29102B06E4925791Cd0fe4C5",
        collateralValueInUsd: "607326.074592658181309853"
      },
      { contractAddress: "0x0Ee5Bb3dEAe8a44FbDeB269941f735793F8312Ef", collateralValueInUsd: "51680000" },
      {
        contractAddress: "0x7FBE19088B011A9dE0e3a327D7C681028F065616",
        collateralValueInUsd: "24036200.4094087393798648"
      }
    ],
    drawDownAmounts: [
      { priceDrop: "0", collateralLiquidated: "0", usdNeededToLiquidate: "0" },
      { priceDrop: "0", collateralLiquidated: "0", usdNeededToLiquidate: "0" },
      { priceDrop: "0", collateralLiquidated: "0", usdNeededToLiquidate: "0" },
      { priceDrop: "0", collateralLiquidated: "0", usdNeededToLiquidate: "0" },
      { priceDrop: "0", collateralLiquidated: "0", usdNeededToLiquidate: "0" },
      { priceDrop: "0", collateralLiquidated: "0", usdNeededToLiquidate: "0" },
      { priceDrop: "0", collateralLiquidated: "0", usdNeededToLiquidate: "0" },
      { priceDrop: "0", collateralLiquidated: "0", usdNeededToLiquidate: "0" },
      { priceDrop: "0", collateralLiquidated: "0", usdNeededToLiquidate: "0" },
      { priceDrop: "0", collateralLiquidated: "0", usdNeededToLiquidate: "0" }
    ],
    collateralValueInUsd: "76938036.52132383485280353",
    collateralPriceInUsd: "25.84",
    collateralSymbol: "UMA"
  },
  "0x967da4048cd07ab37855c090aaf366e4ce1b9f48": {
    activeFinancialContracts: [
      {
        contractAddress: "0x312Ecf2854f73a3Ff616e3CDBC05E2Ff6A98d1f0",
        collateralValueInUsd: "4103335.952274106513081771"
      }
    ],
    drawDownAmounts: [
      { priceDrop: "0", collateralLiquidated: "0", usdNeededToLiquidate: "0" },
      { priceDrop: "0", collateralLiquidated: "0", usdNeededToLiquidate: "0" },
      { priceDrop: "0", collateralLiquidated: "0", usdNeededToLiquidate: "0" },
      { priceDrop: "0", collateralLiquidated: "0", usdNeededToLiquidate: "0" },
      { priceDrop: "0", collateralLiquidated: "0", usdNeededToLiquidate: "0" },
      { priceDrop: "0", collateralLiquidated: "0", usdNeededToLiquidate: "0" },
      { priceDrop: "0", collateralLiquidated: "0", usdNeededToLiquidate: "0" },
      { priceDrop: "0", collateralLiquidated: "0", usdNeededToLiquidate: "0" },
      { priceDrop: "0", collateralLiquidated: "0", usdNeededToLiquidate: "0" },
      { priceDrop: "0", collateralLiquidated: "0", usdNeededToLiquidate: "0" }
    ],
    collateralValueInUsd: "4103335.952274106513081771",
    collateralPriceInUsd: "1.44",
    collateralSymbol: "OCEAN"
  },
  "0x8798249c2e607446efb7ad49ec89dd1865ff4272": {
    activeFinancialContracts: [
      { contractAddress: "0xb2AEa0DE92Acff7e1146333F776db42E5d004128", collateralValueInUsd: "1423256.849768" }
    ],
    drawDownAmounts: [
      { priceDrop: "0", collateralLiquidated: "0", usdNeededToLiquidate: "0" },
      { priceDrop: "0", collateralLiquidated: "0", usdNeededToLiquidate: "0" },
      { priceDrop: "0", collateralLiquidated: "0", usdNeededToLiquidate: "0" },
      { priceDrop: "0", collateralLiquidated: "0", usdNeededToLiquidate: "0" },
      { priceDrop: "0", collateralLiquidated: "0", usdNeededToLiquidate: "0" },
      { priceDrop: "0", collateralLiquidated: "0", usdNeededToLiquidate: "0" },
      { priceDrop: "0", collateralLiquidated: "0", usdNeededToLiquidate: "0" },
      { priceDrop: "0", collateralLiquidated: "0", usdNeededToLiquidate: "0" },
      { priceDrop: "0", collateralLiquidated: "0", usdNeededToLiquidate: "0" },
      { priceDrop: "0", collateralLiquidated: "0", usdNeededToLiquidate: "0" }
    ],
    collateralValueInUsd: "1423256.849768",
    collateralPriceInUsd: "18.07",
    collateralSymbol: "xSUSHI"
  },
  "0xdac17f958d2ee523a2206206994597c13d831ec7": {
    activeFinancialContracts: [
      { contractAddress: "0xC9E6C106C65eDD67C83CC6e3bCd18bf8d2Ebf182", collateralValueInUsd: "127321.890512665097" }
    ],
    drawDownAmounts: [
      { priceDrop: "0", collateralLiquidated: "0", usdNeededToLiquidate: "0" },
      { priceDrop: "0", collateralLiquidated: "0", usdNeededToLiquidate: "0" },
      { priceDrop: "0", collateralLiquidated: "0", usdNeededToLiquidate: "0" },
      { priceDrop: "0", collateralLiquidated: "0", usdNeededToLiquidate: "0" },
      { priceDrop: "0", collateralLiquidated: "0", usdNeededToLiquidate: "0" },
      { priceDrop: "0", collateralLiquidated: "0", usdNeededToLiquidate: "0" },
      { priceDrop: "0", collateralLiquidated: "0", usdNeededToLiquidate: "0" },
      { priceDrop: "0", collateralLiquidated: "0", usdNeededToLiquidate: "0" },
      { priceDrop: "0", collateralLiquidated: "0", usdNeededToLiquidate: "0" },
      { priceDrop: "0", collateralLiquidated: "0", usdNeededToLiquidate: "0" }
    ],
    collateralValueInUsd: "127321.890512665097",
    collateralPriceInUsd: "0.999827",
    collateralSymbol: "USDT"
  },
  "0xba100000625a3754423978a60c9317c58a424e3d": {
    activeFinancialContracts: [
      { contractAddress: "0x12d21cb3E544de60Edb434A43ae7ef0715bee6cc", collateralValueInUsd: "3375.5" },
      { contractAddress: "0x67F4deC415Ce95F8e66d63C926605d16f8d1b4e4", collateralValueInUsd: "746416.588191433298897" }
    ],
    drawDownAmounts: [
      { priceDrop: "0", collateralLiquidated: "0", usdNeededToLiquidate: "0" },
      { priceDrop: "0", collateralLiquidated: "0", usdNeededToLiquidate: "0" },
      { priceDrop: "0", collateralLiquidated: "0", usdNeededToLiquidate: "0" },
      { priceDrop: "0", collateralLiquidated: "0", usdNeededToLiquidate: "0" },
      { priceDrop: "0", collateralLiquidated: "0", usdNeededToLiquidate: "0" },
      { priceDrop: "0", collateralLiquidated: "0", usdNeededToLiquidate: "0" },
      { priceDrop: "0", collateralLiquidated: "0", usdNeededToLiquidate: "0" },
      { priceDrop: "0", collateralLiquidated: "0", usdNeededToLiquidate: "0" },
      { priceDrop: "0", collateralLiquidated: "0", usdNeededToLiquidate: "0" },
      { priceDrop: "0", collateralLiquidated: "0", usdNeededToLiquidate: "0" }
    ],
    collateralValueInUsd: "749792.088191433298897",
    collateralPriceInUsd: "67.51",
    collateralSymbol: "BAL"
  },
  "0x261b45d85ccfeabb11f022eba346ee8d1cd488c0": {
    activeFinancialContracts: [
      { contractAddress: "0xC73a3831B4A91Ab05f9171c0ef0BEc9545cDeCf5", collateralValueInUsd: "143.027000000000014302" }
    ],
    drawDownAmounts: [
      { priceDrop: "0", collateralLiquidated: "0", usdNeededToLiquidate: "0" },
      { priceDrop: "0", collateralLiquidated: "0", usdNeededToLiquidate: "0" },
      { priceDrop: "0", collateralLiquidated: "0", usdNeededToLiquidate: "0" },
      { priceDrop: "0", collateralLiquidated: "0", usdNeededToLiquidate: "0" },
      { priceDrop: "0", collateralLiquidated: "0", usdNeededToLiquidate: "0" },
      { priceDrop: "0", collateralLiquidated: "0", usdNeededToLiquidate: "0" },
      { priceDrop: "0", collateralLiquidated: "0", usdNeededToLiquidate: "0" },
      { priceDrop: "0", collateralLiquidated: "0", usdNeededToLiquidate: "0" },
      { priceDrop: "0", collateralLiquidated: "0", usdNeededToLiquidate: "0" },
      { priceDrop: "0", collateralLiquidated: "0", usdNeededToLiquidate: "0" }
    ],
    collateralValueInUsd: "143.027000000000014302",
    collateralPriceInUsd: "0.715135",
    collateralSymbol: "rDAI"
  }
};<|MERGE_RESOLUTION|>--- conflicted
+++ resolved
@@ -3,859 +3,6 @@
 
 async function fetchDataAndWriteToExcelFile() {
   const ecosystemData = await fetchUmaEcosystemData();
-  // const ecosystemData = {
-  //   "0x6b175474e89094c44da98b954eedeac495271d0f": {
-  //     activeFinancialContracts: [
-  //       {
-  //         contractAddress: "0x0759883acF042A54fAb083378b0395F773A79767",
-  //         collateralValueInUsd: "160642.214833460652655097",
-  //         contractPriceIdentifier: "BTCDOM",
-  //         collateralRequirement: 1.1,
-  //         contractExpirationTime: "1625090400"
-  //       }
-  //     ],
-  //     drawDownAmounts: [
-  //       { priceDrop: "0", collateralLiquidated: "0", usdNeededToLiquidate: "0", effectiveCollateralPrice: "1" },
-  //       { priceDrop: "10", collateralLiquidated: "0", usdNeededToLiquidate: "0", effectiveCollateralPrice: "0.9" },
-  //       { priceDrop: "20", collateralLiquidated: "0", usdNeededToLiquidate: "0", effectiveCollateralPrice: "0.8" },
-  //       { priceDrop: "30", collateralLiquidated: "0", usdNeededToLiquidate: "0", effectiveCollateralPrice: "0.7" },
-  //       { priceDrop: "40", collateralLiquidated: "0", usdNeededToLiquidate: "0", effectiveCollateralPrice: "0.6" },
-  //       { priceDrop: "50", collateralLiquidated: "0", usdNeededToLiquidate: "0", effectiveCollateralPrice: "0.5" },
-  //       { priceDrop: "60", collateralLiquidated: "0", usdNeededToLiquidate: "0", effectiveCollateralPrice: "0.4" },
-  //       { priceDrop: "70", collateralLiquidated: "0", usdNeededToLiquidate: "0", effectiveCollateralPrice: "0.3" },
-  //       { priceDrop: "80", collateralLiquidated: "0", usdNeededToLiquidate: "0", effectiveCollateralPrice: "0.2" },
-  //       { priceDrop: "90", collateralLiquidated: "0", usdNeededToLiquidate: "0", effectiveCollateralPrice: "0.1" }
-  //     ],
-  //     collateralValueInUsd: "473675.244906128369955012",
-  //     collateralPriceInUsd: "1",
-  //     collateralSymbol: "DAI"
-  //   },
-  //   "0xc02aaa39b223fe8d0a0e5c4f27ead9083c756cc2": {
-  //     activeFinancialContracts: [
-  //       {
-  //         contractAddress: "0xb56C5f1fB93b1Fbd7c473926c87B6B9c4d0e21d5",
-  //         collateralValueInUsd: "225987.777549638354953766"
-  //       },
-  //       {
-  //         contractAddress: "0x964Be01cCe200e168c4ba960a764cBEBa8C01200",
-  //         collateralValueInUsd: "150163.259335445812289106",
-  //         contractPriceIdentifier: "USDETH",
-  //         collateralRequirement: 1.25,
-  //         contractExpirationTime: "1648764000"
-  //       },
-  //       {
-  //         contractAddress: "0x45788a369f3083c02b942aEa02DBa25C466a773F",
-  //         collateralValueInUsd: "2200524.026448",
-  //         contractPriceIdentifier: "USDETH",
-  //         collateralRequirement: 1.25,
-  //         contractExpirationTime: "1640908800"
-  //       },
-  //       {
-  //         contractAddress: "0x0f4e2a456aAfc0068a0718E3107B88d2e8f2bfEF",
-  //         collateralValueInUsd: "56980405.076919635048350249",
-  //         contractPriceIdentifier: "USDETH",
-  //         collateralRequirement: 1.25,
-  //         contractExpirationTime: "1625090400"
-  //       }
-  //     ],
-  //     drawDownAmounts: [
-  //       { priceDrop: "0", collateralLiquidated: "0", usdNeededToLiquidate: "0", effectiveCollateralPrice: "3511.16" },
-  //       { priceDrop: "10", collateralLiquidated: "0", usdNeededToLiquidate: "0", effectiveCollateralPrice: "3160.044" },
-  //       { priceDrop: "20", collateralLiquidated: "0", usdNeededToLiquidate: "0", effectiveCollateralPrice: "2808.928" },
-  //       { priceDrop: "30", collateralLiquidated: "0", usdNeededToLiquidate: "0", effectiveCollateralPrice: "2457.812" },
-  //       { priceDrop: "40", collateralLiquidated: "0", usdNeededToLiquidate: "0", effectiveCollateralPrice: "2106.696" },
-  //       { priceDrop: "50", collateralLiquidated: "0", usdNeededToLiquidate: "0", effectiveCollateralPrice: "1755.58" },
-  //       {
-  //         collateralLiquidated: "1539.699",
-  //         usdNeededToLiquidate: "5406129.54084",
-  //         priceDrop: "60",
-  //         effectiveCollateralPrice: "1404.464"
-  //       },
-  //       {
-  //         collateralLiquidated: "2491.0401456318325316",
-  //         usdNeededToLiquidate: "8746440.517736665111652656",
-  //         priceDrop: "70",
-  //         effectiveCollateralPrice: "1053.348"
-  //       },
-  //       {
-  //         collateralLiquidated: "9659.7974456318325316",
-  //         usdNeededToLiquidate: "33917094.399204665111652656",
-  //         priceDrop: "80",
-  //         effectiveCollateralPrice: "702.232"
-  //       },
-  //       {
-  //         collateralLiquidated: "10137.248672156948945535",
-  //         usdNeededToLiquidate: "35593502.04773059285960467",
-  //         priceDrop: "90",
-  //         effectiveCollateralPrice: "351.116"
-  //       }
-  //     ],
-  //     collateralValueInUsd: "64889443.319512452665424927",
-  //     collateralPriceInUsd: "3511.16",
-  //     collateralSymbol: "WETH"
-  //   },
-  //   "0xeb4c2781e4eba804ce9a9803c67d0893436bb27d": {
-  //     activeFinancialContracts: [
-  //       { contractAddress: "0xaBBee9fC7a882499162323EEB7BF6614193312e3", collateralValueInUsd: "17192.5729964" },
-  //       {
-  //         contractAddress: "0x56BaBEcb3dCaC063697fE38AB745c10181c56fA6",
-  //         collateralValueInUsd: "6888826.5373118",
-  //         contractPriceIdentifier: "BCHNBTC_18DEC",
-  //         collateralRequirement: 1.25,
-  //         contractExpirationTime: "1640948400"
-  //       },
-  //       {
-  //         contractAddress: "0x10E018C01792705BefB7A757628C2947E38B9426",
-  //         collateralValueInUsd: "57332.53583228",
-  //         contractPriceIdentifier: "USDBTC_18DEC",
-  //         collateralRequirement: 1.25,
-  //         contractExpirationTime: "1640948400"
-  //       }
-  //     ],
-  //     drawDownAmounts: [
-  //       {
-  //         collateralLiquidated: "60.15893074",
-  //         usdNeededToLiquidate: "3479833.18972456",
-  //         priceDrop: "0",
-  //         effectiveCollateralPrice: "57844"
-  //       },
-  //       {
-  //         collateralLiquidated: "60.15893074",
-  //         usdNeededToLiquidate: "3479833.18972456",
-  //         priceDrop: "10",
-  //         effectiveCollateralPrice: "52059.6"
-  //       },
-  //       {
-  //         collateralLiquidated: "60.18561074",
-  //         usdNeededToLiquidate: "3481376.46764456",
-  //         priceDrop: "20",
-  //         effectiveCollateralPrice: "46275.2"
-  //       },
-  //       {
-  //         collateralLiquidated: "60.18561074",
-  //         usdNeededToLiquidate: "3481376.46764456",
-  //         priceDrop: "30",
-  //         effectiveCollateralPrice: "40490.8"
-  //       },
-  //       {
-  //         collateralLiquidated: "60.73608861",
-  //         usdNeededToLiquidate: "3513218.30955684",
-  //         priceDrop: "40",
-  //         effectiveCollateralPrice: "34706.4"
-  //       },
-  //       {
-  //         collateralLiquidated: "60.62608861",
-  //         usdNeededToLiquidate: "3506855.46955684",
-  //         priceDrop: "50",
-  //         effectiveCollateralPrice: "28922"
-  //       },
-  //       {
-  //         collateralLiquidated: "0.57715787",
-  //         usdNeededToLiquidate: "33385.11983228",
-  //         priceDrop: "60",
-  //         effectiveCollateralPrice: "23137.6"
-  //       },
-  //       {
-  //         collateralLiquidated: "0.57715787",
-  //         usdNeededToLiquidate: "33385.11983228",
-  //         priceDrop: "70",
-  //         effectiveCollateralPrice: "17353.2"
-  //       },
-  //       {
-  //         collateralLiquidated: "0.57715787",
-  //         usdNeededToLiquidate: "33385.11983228",
-  //         priceDrop: "80",
-  //         effectiveCollateralPrice: "11568.8"
-  //       },
-  //       {
-  //         collateralLiquidated: "0.57715787",
-  //         usdNeededToLiquidate: "33385.11983228",
-  //         priceDrop: "90",
-  //         effectiveCollateralPrice: "5784.4"
-  //       }
-  //     ],
-  //     collateralValueInUsd: "29533471.14289584",
-  //     collateralPriceInUsd: "57844",
-  //     collateralSymbol: "renBTC"
-  //   },
-  //   "0xeca82185adce47f39c684352b0439f030f860318": {
-  //     activeFinancialContracts: [
-  //       {
-  //         contractAddress: "0xD50fbace72352C2e15E0986b8Ad2599627B5c340",
-  //         collateralValueInUsd: "1900546.411691783030479538",
-  //         contractPriceIdentifier: "XAUPERL",
-  //         collateralRequirement: 1.25,
-  //         contractExpirationTime: "1622473200"
-  //       },
-  //       {
-  //         contractAddress: "0xfDF90C4104c1dE34979235e6AE080528266a14a3",
-  //         collateralValueInUsd: "3480.889884252825417997",
-  //         contractPriceIdentifier: "XAUPERL",
-  //         collateralRequirement: 1.25,
-  //         contractExpirationTime: "1648738800"
-  //       },
-  //       {
-  //         contractAddress: "0xb40BA94747c59d076B3c189E3A031547492013da",
-  //         collateralValueInUsd: "6010134.70248795231068",
-  //         contractPriceIdentifier: "USDPERL",
-  //         collateralRequirement: 1.25,
-  //         contractExpirationTime: "1648738800"
-  //       },
-  //       {
-  //         contractAddress: "0x46f5E363e69798a74c8422BFb9EDB63e3FB0f08a",
-  //         collateralValueInUsd: "5348842.934493071404275527",
-  //         contractPriceIdentifier: "XAUPERL",
-  //         collateralRequirement: 1.25,
-  //         contractExpirationTime: "1648738800"
-  //       }
-  //     ],
-  //     drawDownAmounts: [
-  //       { priceDrop: "0", collateralLiquidated: "0", usdNeededToLiquidate: "0", effectiveCollateralPrice: "0.149618" },
-  //       {
-  //         priceDrop: "10",
-  //         collateralLiquidated: "0",
-  //         usdNeededToLiquidate: "0",
-  //         effectiveCollateralPrice: "0.1346562"
-  //       },
-  //       {
-  //         priceDrop: "20",
-  //         collateralLiquidated: "0",
-  //         usdNeededToLiquidate: "0",
-  //         effectiveCollateralPrice: "0.1196944"
-  //       },
-  //       {
-  //         priceDrop: "30",
-  //         collateralLiquidated: "0",
-  //         usdNeededToLiquidate: "0",
-  //         effectiveCollateralPrice: "0.1047326"
-  //       },
-  //       {
-  //         priceDrop: "40",
-  //         collateralLiquidated: "0",
-  //         usdNeededToLiquidate: "0",
-  //         effectiveCollateralPrice: "0.0897708"
-  //       },
-  //       { priceDrop: "50", collateralLiquidated: "0", usdNeededToLiquidate: "0", effectiveCollateralPrice: "0.074809" },
-  //       {
-  //         priceDrop: "60",
-  //         collateralLiquidated: "0",
-  //         usdNeededToLiquidate: "0",
-  //         effectiveCollateralPrice: "0.0598472"
-  //       },
-  //       {
-  //         collateralLiquidated: "152301718.93674526",
-  //         usdNeededToLiquidate: "22787078.58387795231068",
-  //         priceDrop: "70",
-  //         effectiveCollateralPrice: "0.0448854"
-  //       },
-  //       {
-  //         collateralLiquidated: "152301718.93674526",
-  //         usdNeededToLiquidate: "22787078.58387795231068",
-  //         priceDrop: "80",
-  //         effectiveCollateralPrice: "0.0299236"
-  //       },
-  //       {
-  //         collateralLiquidated: "152301718.93674526",
-  //         usdNeededToLiquidate: "22787078.58387795231068",
-  //         priceDrop: "90",
-  //         effectiveCollateralPrice: "0.0149618"
-  //       }
-  //     ],
-  //     collateralValueInUsd: "13507244.587565684347836759",
-  //     collateralPriceInUsd: "0.149618",
-  //     collateralSymbol: "PERL"
-  //   },
-  //   "0xa0b86991c6218b36c1d19d4a2e9eb0ce3606eb48": {
-  //     activeFinancialContracts: [
-  //       {
-  //         contractAddress: "0xf215778F3a5e7Ab6A832e71d87267Dd9a9aB0037",
-  //         collateralValueInUsd: "6381470.188290261232",
-  //         contractPriceIdentifier: "STABLESPREAD/USDC",
-  //         collateralRequirement: 1.01,
-  //         contractExpirationTime: "1624626000"
-  //       },
-  //       { contractAddress: "0x267D46e71764ABaa5a0dD45260f95D9c8d5b8195", collateralValueInUsd: "6481.669915393976" },
-  //       {
-  //         contractAddress: "0xaB3Aa2768Ba6c5876B2552a6F9b70E54aa256175",
-  //         collateralValueInUsd: "10667.9932499028",
-  //         contractPriceIdentifier: "AMPLUSD",
-  //         collateralRequirement: 1.25,
-  //         contractExpirationTime: "1625090400"
-  //       },
-  //       {
-  //         contractAddress: "0x6DA66C15823cFf681DaD6963fBD325a520362958",
-  //         collateralValueInUsd: "2888793.291215623712",
-  //         contractPriceIdentifier: "ETH-BASIS-6M/USDC",
-  //         collateralRequirement: 1.05,
-  //         contractExpirationTime: "1623732110"
-  //       },
-  //       {
-  //         contractAddress: "0xCef85b352CCD7a446d94AEeeA02dD11622289954",
-  //         collateralValueInUsd: "4839875.597972664044",
-  //         contractPriceIdentifier: "STABLESPREAD/USDC_18DEC",
-  //         collateralRequirement: 1.05,
-  //         contractExpirationTime: "1640948400"
-  //       },
-  //       {
-  //         contractAddress: "0x4F8d7bFFe8a2428A313b737001311Ad302a60dF4",
-  //         collateralValueInUsd: "249.703",
-  //         contractPriceIdentifier: "SUSHIUNI_TVL",
-  //         collateralRequirement: 1.25,
-  //         contractExpirationTime: "1625112000"
-  //       }
-  //     ],
-  //     drawDownAmounts: [
-  //       { priceDrop: "0", collateralLiquidated: "0", usdNeededToLiquidate: "0", effectiveCollateralPrice: "0.998812" },
-  //       {
-  //         priceDrop: "10",
-  //         collateralLiquidated: "0",
-  //         usdNeededToLiquidate: "0",
-  //         effectiveCollateralPrice: "0.8989308"
-  //       },
-  //       {
-  //         priceDrop: "20",
-  //         collateralLiquidated: "0",
-  //         usdNeededToLiquidate: "0",
-  //         effectiveCollateralPrice: "0.7990496"
-  //       },
-  //       {
-  //         priceDrop: "30",
-  //         collateralLiquidated: "0",
-  //         usdNeededToLiquidate: "0",
-  //         effectiveCollateralPrice: "0.6991684"
-  //       },
-  //       {
-  //         priceDrop: "40",
-  //         collateralLiquidated: "0",
-  //         usdNeededToLiquidate: "0",
-  //         effectiveCollateralPrice: "0.5992872"
-  //       },
-  //       { priceDrop: "50", collateralLiquidated: "0", usdNeededToLiquidate: "0", effectiveCollateralPrice: "0.499406" },
-  //       {
-  //         priceDrop: "60",
-  //         collateralLiquidated: "0",
-  //         usdNeededToLiquidate: "0",
-  //         effectiveCollateralPrice: "0.3995248"
-  //       },
-  //       {
-  //         priceDrop: "70",
-  //         collateralLiquidated: "0",
-  //         usdNeededToLiquidate: "0",
-  //         effectiveCollateralPrice: "0.2996436"
-  //       },
-  //       {
-  //         priceDrop: "80",
-  //         collateralLiquidated: "0",
-  //         usdNeededToLiquidate: "0",
-  //         effectiveCollateralPrice: "0.1997624"
-  //       },
-  //       { priceDrop: "90", collateralLiquidated: "0", usdNeededToLiquidate: "0", effectiveCollateralPrice: "0.0998812" }
-  //     ],
-  //     collateralValueInUsd: "19310982.81287179572",
-  //     collateralPriceInUsd: "0.998812",
-  //     collateralSymbol: "USDC"
-  //   },
-  //   "0x514910771af9ca656af840dff83e8264ecf986ca": {
-  //     activeFinancialContracts: [
-  //       {
-  //         contractAddress: "0x14A415Dd90B63c791C5dc544594605c8bC13Bc8D",
-  //         collateralValueInUsd: "1528.001065263368383991",
-  //         contractPriceIdentifier: "USDLINK",
-  //         collateralRequirement: 1.25,
-  //         contractExpirationTime: "1640988000"
-  //       }
-  //     ],
-  //     drawDownAmounts: [
-  //       { priceDrop: "0", collateralLiquidated: "0", usdNeededToLiquidate: "0", effectiveCollateralPrice: "48.24" },
-  //       { priceDrop: "10", collateralLiquidated: "0", usdNeededToLiquidate: "0", effectiveCollateralPrice: "43.416" },
-  //       { priceDrop: "20", collateralLiquidated: "0", usdNeededToLiquidate: "0", effectiveCollateralPrice: "38.592" },
-  //       { priceDrop: "30", collateralLiquidated: "0", usdNeededToLiquidate: "0", effectiveCollateralPrice: "33.768" },
-  //       { priceDrop: "40", collateralLiquidated: "0", usdNeededToLiquidate: "0", effectiveCollateralPrice: "28.944" },
-  //       { priceDrop: "50", collateralLiquidated: "0", usdNeededToLiquidate: "0", effectiveCollateralPrice: "24.12" },
-  //       {
-  //         collateralLiquidated: "31.674980623204153897",
-  //         usdNeededToLiquidate: "1528.001065263368383991",
-  //         priceDrop: "60",
-  //         effectiveCollateralPrice: "19.296"
-  //       },
-  //       {
-  //         collateralLiquidated: "227.674980623204153897",
-  //         usdNeededToLiquidate: "10983.041065263368383991",
-  //         priceDrop: "70",
-  //         effectiveCollateralPrice: "14.472"
-  //       },
-  //       {
-  //         collateralLiquidated: "227.674980623204153897",
-  //         usdNeededToLiquidate: "10983.041065263368383991",
-  //         priceDrop: "80",
-  //         effectiveCollateralPrice: "9.648"
-  //       },
-  //       {
-  //         collateralLiquidated: "227.674980623204153897",
-  //         usdNeededToLiquidate: "10983.041065263368383991",
-  //         priceDrop: "90",
-  //         effectiveCollateralPrice: "4.824"
-  //       }
-  //     ],
-  //     collateralValueInUsd: "1528.001065263368383991",
-  //     collateralPriceInUsd: "48.24",
-  //     collateralSymbol: "LINK"
-  //   },
-  //   "0x1f9840a85d5af5bf1d1762f925bdaddc4201f984": {
-  //     activeFinancialContracts: [
-  //       {
-  //         contractAddress: "0x1066E9D2E372d01A0F57bB6f231D34Ce4CEd228e",
-  //         collateralValueInUsd: "1324.26111772941326208",
-  //         contractPriceIdentifier: "USDUNI",
-  //         collateralRequirement: 1.25,
-  //         contractExpirationTime: "1640988000"
-  //       },
-  //       {
-  //         contractAddress: "0x0D1bA751BaDe6d7BB54CF4F05D2dC0A9f45605e5",
-  //         collateralValueInUsd: "1089.66000000000117348",
-  //         contractPriceIdentifier: "UNIUSD",
-  //         collateralRequirement: 1,
-  //         contractExpirationTime: "1622498400"
-  //       }
-  //     ],
-  //     drawDownAmounts: [
-  //       {
-  //         collateralLiquidated: "36000",
-  //         usdNeededToLiquidate: "1508760",
-  //         priceDrop: "0",
-  //         effectiveCollateralPrice: "41.91"
-  //       },
-  //       {
-  //         collateralLiquidated: "36000",
-  //         usdNeededToLiquidate: "1508760",
-  //         priceDrop: "10",
-  //         effectiveCollateralPrice: "37.719"
-  //       },
-  //       {
-  //         collateralLiquidated: "36000",
-  //         usdNeededToLiquidate: "1508760",
-  //         priceDrop: "20",
-  //         effectiveCollateralPrice: "33.528"
-  //       },
-  //       {
-  //         collateralLiquidated: "36000",
-  //         usdNeededToLiquidate: "1508760",
-  //         priceDrop: "30",
-  //         effectiveCollateralPrice: "29.337"
-  //       },
-  //       {
-  //         collateralLiquidated: "36000",
-  //         usdNeededToLiquidate: "1508760",
-  //         priceDrop: "40",
-  //         effectiveCollateralPrice: "25.146"
-  //       },
-  //       {
-  //         collateralLiquidated: "36031.597736046991488",
-  //         usdNeededToLiquidate: "1510084.26111772941326208",
-  //         priceDrop: "50",
-  //         effectiveCollateralPrice: "20.955"
-  //       },
-  //       {
-  //         collateralLiquidated: "36031.597736046991488",
-  //         usdNeededToLiquidate: "1510084.26111772941326208",
-  //         priceDrop: "60",
-  //         effectiveCollateralPrice: "16.764"
-  //       },
-  //       {
-  //         collateralLiquidated: "36212.597736046991488",
-  //         usdNeededToLiquidate: "1517669.97111772941326208",
-  //         priceDrop: "70",
-  //         effectiveCollateralPrice: "12.573"
-  //       },
-  //       {
-  //         collateralLiquidated: "36212.597736046991488",
-  //         usdNeededToLiquidate: "1517669.97111772941326208",
-  //         priceDrop: "80",
-  //         effectiveCollateralPrice: "8.382"
-  //       },
-  //       {
-  //         collateralLiquidated: "36212.597736046991488",
-  //         usdNeededToLiquidate: "1517669.97111772941326208",
-  //         priceDrop: "90",
-  //         effectiveCollateralPrice: "4.191"
-  //       }
-  //     ],
-  //     collateralValueInUsd: "1365135.97063318218884976",
-  //     collateralPriceInUsd: "41.91",
-  //     collateralSymbol: "UNI"
-  //   },
-  //   "0x7fc66500c84a76ad7e9c93437bfc5ac33e2ddae9": {
-  //     activeFinancialContracts: [
-  //       {
-  //         contractAddress: "0xa24Ba528Be99024f7F7C227b55cBb265ecf0C078",
-  //         collateralValueInUsd: "1621.9262448",
-  //         contractPriceIdentifier: "USDAAVE",
-  //         collateralRequirement: 1.25,
-  //         contractExpirationTime: "1640988000"
-  //       }
-  //     ],
-  //     drawDownAmounts: [
-  //       { priceDrop: "0", collateralLiquidated: "0", usdNeededToLiquidate: "0", effectiveCollateralPrice: "466.32" },
-  //       { priceDrop: "10", collateralLiquidated: "0", usdNeededToLiquidate: "0", effectiveCollateralPrice: "419.688" },
-  //       { priceDrop: "20", collateralLiquidated: "0", usdNeededToLiquidate: "0", effectiveCollateralPrice: "373.056" },
-  //       { priceDrop: "30", collateralLiquidated: "0", usdNeededToLiquidate: "0", effectiveCollateralPrice: "326.424" },
-  //       { priceDrop: "40", collateralLiquidated: "0", usdNeededToLiquidate: "0", effectiveCollateralPrice: "279.792" },
-  //       { priceDrop: "50", collateralLiquidated: "0", usdNeededToLiquidate: "0", effectiveCollateralPrice: "233.16" },
-  //       {
-  //         collateralLiquidated: "16",
-  //         usdNeededToLiquidate: "7461.12",
-  //         priceDrop: "60",
-  //         effectiveCollateralPrice: "186.528"
-  //       },
-  //       {
-  //         collateralLiquidated: "16",
-  //         usdNeededToLiquidate: "7461.12",
-  //         priceDrop: "70",
-  //         effectiveCollateralPrice: "139.896"
-  //       },
-  //       {
-  //         collateralLiquidated: "16",
-  //         usdNeededToLiquidate: "7461.12",
-  //         priceDrop: "80",
-  //         effectiveCollateralPrice: "93.264"
-  //       },
-  //       {
-  //         collateralLiquidated: "16",
-  //         usdNeededToLiquidate: "7461.12",
-  //         priceDrop: "90",
-  //         effectiveCollateralPrice: "46.632"
-  //       }
-  //     ],
-  //     collateralValueInUsd: "1621.9262448",
-  //     collateralPriceInUsd: "466.32",
-  //     collateralSymbol: "AAVE"
-  //   },
-  //   "0xc011a73ee8576fb46f5e1c5751ca3b9fe0af2a6f": {
-  //     activeFinancialContracts: [
-  //       {
-  //         contractAddress: "0xd60139B287De1408f8388f5f57fC114Fb4B03328",
-  //         collateralValueInUsd: "1479.575916320974115083",
-  //         contractPriceIdentifier: "USDSNX",
-  //         collateralRequirement: 1.25,
-  //         contractExpirationTime: "1640988000"
-  //       }
-  //     ],
-  //     drawDownAmounts: [
-  //       { priceDrop: "0", collateralLiquidated: "0", usdNeededToLiquidate: "0", effectiveCollateralPrice: "18.09" },
-  //       { priceDrop: "10", collateralLiquidated: "0", usdNeededToLiquidate: "0", effectiveCollateralPrice: "16.281" },
-  //       { priceDrop: "20", collateralLiquidated: "0", usdNeededToLiquidate: "0", effectiveCollateralPrice: "14.472" },
-  //       {
-  //         collateralLiquidated: "41.789713450578999735",
-  //         usdNeededToLiquidate: "755.975916320974105206",
-  //         priceDrop: "30",
-  //         effectiveCollateralPrice: "12.663"
-  //       },
-  //       {
-  //         collateralLiquidated: "41.789713450578999735",
-  //         usdNeededToLiquidate: "755.975916320974105206",
-  //         priceDrop: "40",
-  //         effectiveCollateralPrice: "10.854"
-  //       },
-  //       {
-  //         collateralLiquidated: "349.289713450578999735",
-  //         usdNeededToLiquidate: "6318.650916320974105206",
-  //         priceDrop: "50",
-  //         effectiveCollateralPrice: "9.045"
-  //       },
-  //       {
-  //         collateralLiquidated: "349.289713450578999735",
-  //         usdNeededToLiquidate: "6318.650916320974105206",
-  //         priceDrop: "60",
-  //         effectiveCollateralPrice: "7.236"
-  //       },
-  //       {
-  //         collateralLiquidated: "349.289713450578999735",
-  //         usdNeededToLiquidate: "6318.650916320974105206",
-  //         priceDrop: "70",
-  //         effectiveCollateralPrice: "5.427"
-  //       },
-  //       {
-  //         collateralLiquidated: "349.289713450578999735",
-  //         usdNeededToLiquidate: "6318.650916320974105206",
-  //         priceDrop: "80",
-  //         effectiveCollateralPrice: "3.618"
-  //       },
-  //       {
-  //         collateralLiquidated: "349.289713450578999735",
-  //         usdNeededToLiquidate: "6318.650916320974105206",
-  //         priceDrop: "90",
-  //         effectiveCollateralPrice: "1.809"
-  //       }
-  //     ],
-  //     collateralValueInUsd: "1479.575916320974115083",
-  //     collateralPriceInUsd: "18.09",
-  //     collateralSymbol: "SNX"
-  //   },
-  //   "0x04fa0d235c4abf4bcf4787af4cf447de572ef828": {
-  //     activeFinancialContracts: [
-  //       {
-  //         contractAddress: "0x8E51Ad4EeB19693751a9A3E36b8F098D891Ddc7f",
-  //         collateralValueInUsd: "1105.126620370370370357",
-  //         contractPriceIdentifier: "USDUMA",
-  //         collateralRequirement: 1.25,
-  //         contractExpirationTime: "1640988000"
-  //       },
-  //       {
-  //         contractAddress: "0xDB2E7F6655de37822c3020a8988351CC76caDAD5",
-  //         collateralValueInUsd: "612724.39634",
-  //         contractPriceIdentifier: "USDUMA",
-  //         collateralRequirement: 1.25,
-  //         contractExpirationTime: "1640988000"
-  //       },
-  //       {
-  //         contractAddress: "0x0Ee5Bb3dEAe8a44FbDeB269941f735793F8312Ef",
-  //         collateralValueInUsd: "51800000",
-  //         contractPriceIdentifier: "uTVL_KPI_UMA",
-  //         collateralRequirement: 1,
-  //         contractExpirationTime: "1625090400"
-  //       }
-  //     ],
-  //     drawDownAmounts: [
-  //       { priceDrop: "0", collateralLiquidated: "0", usdNeededToLiquidate: "0", effectiveCollateralPrice: "25.9" },
-  //       { priceDrop: "10", collateralLiquidated: "0", usdNeededToLiquidate: "0", effectiveCollateralPrice: "23.31" },
-  //       { priceDrop: "20", collateralLiquidated: "0", usdNeededToLiquidate: "0", effectiveCollateralPrice: "20.72" },
-  //       { priceDrop: "30", collateralLiquidated: "0", usdNeededToLiquidate: "0", effectiveCollateralPrice: "18.13" },
-  //       {
-  //         collateralLiquidated: "42.668981481481481481",
-  //         usdNeededToLiquidate: "1105.126620370370370357",
-  //         priceDrop: "40",
-  //         effectiveCollateralPrice: "15.54"
-  //       },
-  //       {
-  //         collateralLiquidated: "305.668981481481481481",
-  //         usdNeededToLiquidate: "7916.826620370370370357",
-  //         priceDrop: "50",
-  //         effectiveCollateralPrice: "12.95"
-  //       },
-  //       {
-  //         collateralLiquidated: "5164.199581481481481481",
-  //         usdNeededToLiquidate: "133752.769160370370370357",
-  //         priceDrop: "60",
-  //         effectiveCollateralPrice: "10.36"
-  //       },
-  //       {
-  //         collateralLiquidated: "5164.199581481481481481",
-  //         usdNeededToLiquidate: "133752.769160370370370357",
-  //         priceDrop: "70",
-  //         effectiveCollateralPrice: "7.77"
-  //       },
-  //       {
-  //         collateralLiquidated: "5164.199581481481481481",
-  //         usdNeededToLiquidate: "133752.769160370370370357",
-  //         priceDrop: "80",
-  //         effectiveCollateralPrice: "5.18"
-  //       },
-  //       {
-  //         collateralLiquidated: "5164.199581481481481481",
-  //         usdNeededToLiquidate: "133752.769160370370370357",
-  //         priceDrop: "90",
-  //         effectiveCollateralPrice: "2.59"
-  //       }
-  //     ],
-  //     collateralValueInUsd: "77116685.212936815893483413",
-  //     collateralPriceInUsd: "25.9",
-  //     collateralSymbol: "UMA"
-  //   },
-  //   "0x967da4048cd07ab37855c090aaf366e4ce1b9f48": {
-  //     activeFinancialContracts: [
-  //       {
-  //         contractAddress: "0x312Ecf2854f73a3Ff616e3CDBC05E2Ff6A98d1f0",
-  //         collateralValueInUsd: "4046345.175159188367066746",
-  //         contractPriceIdentifier: "USDOCEAN",
-  //         collateralRequirement: 1.25,
-  //         contractExpirationTime: "1648764000"
-  //       }
-  //     ],
-  //     drawDownAmounts: [
-  //       { priceDrop: "0", collateralLiquidated: "0", usdNeededToLiquidate: "0", effectiveCollateralPrice: "1.42" },
-  //       { priceDrop: "10", collateralLiquidated: "0", usdNeededToLiquidate: "0", effectiveCollateralPrice: "1.278" },
-  //       { priceDrop: "20", collateralLiquidated: "0", usdNeededToLiquidate: "0", effectiveCollateralPrice: "1.136" },
-  //       {
-  //         collateralLiquidated: "122",
-  //         usdNeededToLiquidate: "173.24",
-  //         priceDrop: "30",
-  //         effectiveCollateralPrice: "0.994"
-  //       },
-  //       {
-  //         collateralLiquidated: "122",
-  //         usdNeededToLiquidate: "173.24",
-  //         priceDrop: "40",
-  //         effectiveCollateralPrice: "0.852"
-  //       },
-  //       {
-  //         collateralLiquidated: "20776.89605",
-  //         usdNeededToLiquidate: "29503.192391",
-  //         priceDrop: "50",
-  //         effectiveCollateralPrice: "0.71"
-  //       },
-  //       {
-  //         collateralLiquidated: "20776.89605",
-  //         usdNeededToLiquidate: "29503.192391",
-  //         priceDrop: "60",
-  //         effectiveCollateralPrice: "0.568"
-  //       },
-  //       {
-  //         collateralLiquidated: "20776.89605",
-  //         usdNeededToLiquidate: "29503.192391",
-  //         priceDrop: "70",
-  //         effectiveCollateralPrice: "0.426"
-  //       },
-  //       {
-  //         collateralLiquidated: "20776.89605",
-  //         usdNeededToLiquidate: "29503.192391",
-  //         priceDrop: "80",
-  //         effectiveCollateralPrice: "0.284"
-  //       },
-  //       {
-  //         collateralLiquidated: "20776.89605",
-  //         usdNeededToLiquidate: "29503.192391",
-  //         priceDrop: "90",
-  //         effectiveCollateralPrice: "0.142"
-  //       }
-  //     ],
-  //     collateralValueInUsd: "4046345.175159188367066746",
-  //     collateralPriceInUsd: "1.42",
-  //     collateralSymbol: "OCEAN"
-  //   },
-  //   "0x8798249c2e607446efb7ad49ec89dd1865ff4272": {
-  //     activeFinancialContracts: [
-  //       {
-  //         contractAddress: "0xb2AEa0DE92Acff7e1146333F776db42E5d004128",
-  //         collateralValueInUsd: "1423256.849768",
-  //         contractPriceIdentifier: "XSUSHIUSD",
-  //         collateralRequirement: 1,
-  //         contractExpirationTime: "1622498400"
-  //       }
-  //     ],
-  //     drawDownAmounts: [
-  //       {
-  //         collateralLiquidated: "100",
-  //         usdNeededToLiquidate: "1807",
-  //         priceDrop: "0",
-  //         effectiveCollateralPrice: "18.07"
-  //       },
-  //       {
-  //         collateralLiquidated: "100",
-  //         usdNeededToLiquidate: "1807",
-  //         priceDrop: "10",
-  //         effectiveCollateralPrice: "16.263"
-  //       },
-  //       {
-  //         collateralLiquidated: "100",
-  //         usdNeededToLiquidate: "1807",
-  //         priceDrop: "20",
-  //         effectiveCollateralPrice: "14.456"
-  //       },
-  //       {
-  //         collateralLiquidated: "100",
-  //         usdNeededToLiquidate: "1807",
-  //         priceDrop: "30",
-  //         effectiveCollateralPrice: "12.649"
-  //       },
-  //       {
-  //         collateralLiquidated: "100",
-  //         usdNeededToLiquidate: "1807",
-  //         priceDrop: "40",
-  //         effectiveCollateralPrice: "10.842"
-  //       },
-  //       {
-  //         collateralLiquidated: "100",
-  //         usdNeededToLiquidate: "1807",
-  //         priceDrop: "50",
-  //         effectiveCollateralPrice: "9.035"
-  //       },
-  //       {
-  //         collateralLiquidated: "100",
-  //         usdNeededToLiquidate: "1807",
-  //         priceDrop: "60",
-  //         effectiveCollateralPrice: "7.228"
-  //       },
-  //       {
-  //         collateralLiquidated: "100",
-  //         usdNeededToLiquidate: "1807",
-  //         priceDrop: "70",
-  //         effectiveCollateralPrice: "5.421"
-  //       },
-  //       {
-  //         collateralLiquidated: "100",
-  //         usdNeededToLiquidate: "1807",
-  //         priceDrop: "80",
-  //         effectiveCollateralPrice: "3.614"
-  //       },
-  //       {
-  //         collateralLiquidated: "100",
-  //         usdNeededToLiquidate: "1807",
-  //         priceDrop: "90",
-  //         effectiveCollateralPrice: "1.807"
-  //       }
-  //     ],
-  //     collateralValueInUsd: "1423256.849768",
-  //     collateralPriceInUsd: "18.07",
-  //     collateralSymbol: "xSUSHI"
-  //   },
-  //   "0xdac17f958d2ee523a2206206994597c13d831ec7": {
-  //     activeFinancialContracts: [],
-  //     drawDownAmounts: [
-  //       { priceDrop: "0", collateralLiquidated: "0", usdNeededToLiquidate: "0" },
-  //       { priceDrop: "0", collateralLiquidated: "0", usdNeededToLiquidate: "0" },
-  //       { priceDrop: "0", collateralLiquidated: "0", usdNeededToLiquidate: "0" },
-  //       { priceDrop: "0", collateralLiquidated: "0", usdNeededToLiquidate: "0" },
-  //       { priceDrop: "0", collateralLiquidated: "0", usdNeededToLiquidate: "0" },
-  //       { priceDrop: "0", collateralLiquidated: "0", usdNeededToLiquidate: "0" },
-  //       { priceDrop: "0", collateralLiquidated: "0", usdNeededToLiquidate: "0" },
-  //       { priceDrop: "0", collateralLiquidated: "0", usdNeededToLiquidate: "0" },
-  //       { priceDrop: "0", collateralLiquidated: "0", usdNeededToLiquidate: "0" },
-  //       { priceDrop: "0", collateralLiquidated: "0", usdNeededToLiquidate: "0" }
-  //     ],
-  //     collateralValueInUsd: "127321.890512665097",
-  //     collateralPriceInUsd: "0.999827",
-  //     collateralSymbol: "USDT"
-  //   },
-  //   "0xba100000625a3754423978a60c9317c58a424e3d": {
-  //     activeFinancialContracts: [
-  //       { contractAddress: "0x12d21cb3E544de60Edb434A43ae7ef0715bee6cc", collateralValueInUsd: "3398.5" }
-  //     ],
-  //     drawDownAmounts: [
-  //       { priceDrop: "0", collateralLiquidated: "0", usdNeededToLiquidate: "0" },
-  //       { priceDrop: "0", collateralLiquidated: "0", usdNeededToLiquidate: "0" },
-  //       { priceDrop: "0", collateralLiquidated: "0", usdNeededToLiquidate: "0" },
-  //       { priceDrop: "0", collateralLiquidated: "0", usdNeededToLiquidate: "0" },
-  //       { priceDrop: "0", collateralLiquidated: "0", usdNeededToLiquidate: "0" },
-  //       { priceDrop: "0", collateralLiquidated: "0", usdNeededToLiquidate: "0" },
-  //       { priceDrop: "0", collateralLiquidated: "0", usdNeededToLiquidate: "0" },
-  //       { priceDrop: "0", collateralLiquidated: "0", usdNeededToLiquidate: "0" },
-  //       { priceDrop: "0", collateralLiquidated: "0", usdNeededToLiquidate: "0" },
-  //       { priceDrop: "0", collateralLiquidated: "0", usdNeededToLiquidate: "0" }
-  //     ],
-  //     collateralValueInUsd: "754901.025542463654659",
-  //     collateralPriceInUsd: "67.97",
-  //     collateralSymbol: "BAL"
-  //   },
-  //   "0x261b45d85ccfeabb11f022eba346ee8d1cd488c0": {
-  //     activeFinancialContracts: [],
-  //     drawDownAmounts: [
-  //       { priceDrop: "0", collateralLiquidated: "0", usdNeededToLiquidate: "0" },
-  //       { priceDrop: "0", collateralLiquidated: "0", usdNeededToLiquidate: "0" },
-  //       { priceDrop: "0", collateralLiquidated: "0", usdNeededToLiquidate: "0" },
-  //       { priceDrop: "0", collateralLiquidated: "0", usdNeededToLiquidate: "0" },
-  //       { priceDrop: "0", collateralLiquidated: "0", usdNeededToLiquidate: "0" },
-  //       { priceDrop: "0", collateralLiquidated: "0", usdNeededToLiquidate: "0" },
-  //       { priceDrop: "0", collateralLiquidated: "0", usdNeededToLiquidate: "0" },
-  //       { priceDrop: "0", collateralLiquidated: "0", usdNeededToLiquidate: "0" },
-  //       { priceDrop: "0", collateralLiquidated: "0", usdNeededToLiquidate: "0" },
-  //       { priceDrop: "0", collateralLiquidated: "0", usdNeededToLiquidate: "0" }
-  //     ],
-  //     collateralValueInUsd: "143.027000000000014302",
-  //     collateralPriceInUsd: "0.715135",
-  //     collateralSymbol: "rDAI"
-  //   }
-  // };
-  console.log("ecosystemData", JSON.stringify(ecosystemData));
   createExcelSheetFromLiquidationDrawDownData(ecosystemData);
 }
 
@@ -865,456 +12,7 @@
       process.exit(0);
     }, 2000);
   })
-<<<<<<< HEAD
-  .catch(e => {
-=======
   .catch((e) => {
->>>>>>> 5578dd61
     console.error(e);
     process.exit(1);
-  });
-
-const lol = {
-  "0x6b175474e89094c44da98b954eedeac495271d0f": {
-    activeFinancialContracts: [
-      {
-        contractAddress: "0x3f2D9eDd9702909Cf1F8C4237B7c4c5931F9C944",
-        collateralValueInUsd: "5652.339349709484608746"
-      },
-      { contractAddress: "0x67DD35EaD67FcD184C8Ff6D0251DF4241F309ce1", collateralValueInUsd: "519.3114673832283621" },
-      {
-        contractAddress: "0xeFA41F506EAA5c24666d4eE40888bA18FA60a1c7",
-        collateralValueInUsd: "20487.966712941578553871"
-      },
-      {
-        contractAddress: "0xC843538d70ee5d28C5A80A75bb94C28925bB1cf2",
-        collateralValueInUsd: "13472.966438207473388892"
-      },
-      {
-        contractAddress: "0x0759883acF042A54fAb083378b0395F773A79767",
-        collateralValueInUsd: "160642.214833460652655097"
-      },
-      {
-        contractAddress: "0x32F0405834C4b50be53199628C45603Cea3A28aA",
-        collateralValueInUsd: "272900.446104425952386306"
-      }
-    ],
-    drawDownAmounts: [
-      { priceDrop: "0", collateralLiquidated: "0", usdNeededToLiquidate: "0" },
-      { priceDrop: "0", collateralLiquidated: "0", usdNeededToLiquidate: "0" },
-      { priceDrop: "0", collateralLiquidated: "0", usdNeededToLiquidate: "0" },
-      { priceDrop: "0", collateralLiquidated: "0", usdNeededToLiquidate: "0" },
-      { priceDrop: "0", collateralLiquidated: "0", usdNeededToLiquidate: "0" },
-      { priceDrop: "0", collateralLiquidated: "0", usdNeededToLiquidate: "0" },
-      { priceDrop: "0", collateralLiquidated: "0", usdNeededToLiquidate: "0" },
-      { priceDrop: "0", collateralLiquidated: "0", usdNeededToLiquidate: "0" },
-      { priceDrop: "0", collateralLiquidated: "0", usdNeededToLiquidate: "0" },
-      { priceDrop: "0", collateralLiquidated: "0", usdNeededToLiquidate: "0" }
-    ],
-    collateralValueInUsd: "473675.244906128369955012",
-    collateralPriceInUsd: "1",
-    collateralSymbol: "DAI"
-  },
-  "0xc02aaa39b223fe8d0a0e5c4f27ead9083c756cc2": {
-    activeFinancialContracts: [
-      { contractAddress: "0x39450EB4f7DE57f2a25EeE548Ff392532cFB8759", collateralValueInUsd: "0.000000000000003493" },
-      {
-        contractAddress: "0xb56C5f1fB93b1Fbd7c473926c87B6B9c4d0e21d5",
-        collateralValueInUsd: "224852.419321595309185022"
-      },
-      { contractAddress: "0x4E3168Ea1082f3dda1694646B5EACdeb572009F1", collateralValueInUsd: "1659.422" },
-      {
-        contractAddress: "0xE1Ee8D4C5dBA1c221840c08f6Cf42154435B9D52",
-        collateralValueInUsd: "716388.981266259424818829"
-      },
-      {
-        contractAddress: "0x3605Ec11BA7bD208501cbb24cd890bC58D2dbA56",
-        collateralValueInUsd: "856635.261227396248901949"
-      },
-      {
-        contractAddress: "0x516f595978D87B67401DaB7AfD8555c3d28a3Af4",
-        collateralValueInUsd: "11915.513099214631974106"
-      },
-      {
-        contractAddress: "0xE4256C47a3b27a969F25de8BEf44eCA5F2552bD5",
-        collateralValueInUsd: "85653.889481740692095254"
-      },
-      {
-        contractAddress: "0xEAA081a9fad4607CdF046fEA7D4BF3DfEf533282",
-        collateralValueInUsd: "91709.609056316517284787"
-      },
-      {
-        contractAddress: "0xfA3AA7EE08399A4cE0B4921c85AB7D645Ccac669",
-        collateralValueInUsd: "132444.975012678138519642"
-      },
-      {
-        contractAddress: "0x45c4DBD73294c5d8DDF6E5F949BE4C505E6E9495",
-        collateralValueInUsd: "1924.721162072125631086"
-      },
-      {
-        contractAddress: "0x2862A798B3DeFc1C24b9c0d241BEaF044C45E585",
-        collateralValueInUsd: "10245.04610489352767558"
-      },
-      {
-        contractAddress: "0x4E8d60A785c2636A63c5Bd47C7050d21266c8B43",
-        collateralValueInUsd: "3396996.071264483091543765"
-      },
-      {
-        contractAddress: "0x964Be01cCe200e168c4ba960a764cBEBa8C01200",
-        collateralValueInUsd: "149408.842021886400548035"
-      },
-      { contractAddress: "0x45788a369f3083c02b942aEa02DBa25C466a773F", collateralValueInUsd: "2189468.636256" },
-      {
-        contractAddress: "0x0f4e2a456aAfc0068a0718E3107B88d2e8f2bfEF",
-        collateralValueInUsd: "56694136.622745839960045274"
-      }
-    ],
-    drawDownAmounts: [
-      { priceDrop: "0", collateralLiquidated: "0", usdNeededToLiquidate: "0" },
-      { priceDrop: "0", collateralLiquidated: "0", usdNeededToLiquidate: "0" },
-      { priceDrop: "0", collateralLiquidated: "0", usdNeededToLiquidate: "0" },
-      { priceDrop: "0", collateralLiquidated: "0", usdNeededToLiquidate: "0" },
-      { priceDrop: "0", collateralLiquidated: "0", usdNeededToLiquidate: "0" },
-      { priceDrop: "0", collateralLiquidated: "0", usdNeededToLiquidate: "0" },
-      { priceDrop: "0", collateralLiquidated: "0", usdNeededToLiquidate: "0" },
-      { priceDrop: "0", collateralLiquidated: "0", usdNeededToLiquidate: "0" },
-      { priceDrop: "0", collateralLiquidated: "0", usdNeededToLiquidate: "0" },
-      { priceDrop: "0", collateralLiquidated: "0", usdNeededToLiquidate: "0" }
-    ],
-    collateralValueInUsd: "64563440.010020376068226822",
-    collateralPriceInUsd: "3493.52",
-    collateralSymbol: "WETH"
-  },
-  "0xeb4c2781e4eba804ce9a9803c67d0893436bb27d": {
-    activeFinancialContracts: [
-      { contractAddress: "0xc0b19570370478EDE5F2e922c5D31FAf1D5f90EA", collateralValueInUsd: "1326846.93222107" },
-      { contractAddress: "0xaBBee9fC7a882499162323EEB7BF6614193312e3", collateralValueInUsd: "17113.2144287" },
-      { contractAddress: "0xf32219331A03D99C98Adf96D43cc312353003531", collateralValueInUsd: "2098.89410913" },
-      { contractAddress: "0x4AA79c00240a2094Ff3fa6CF7c67f521f32D84a2", collateralValueInUsd: "4165.39539806" },
-      { contractAddress: "0x1c3f1A342c8D9591D9759220d114C685FD1cF6b8", collateralValueInUsd: "25836.46790569" },
-      { contractAddress: "0xda0943251079eB9f517668fdB372fC6AE299D898", collateralValueInUsd: "222.70610869" },
-      { contractAddress: "0xd81028a6fbAAaf604316F330b20D24bFbFd14478", collateralValueInUsd: "363.7426975" },
-      { contractAddress: "0x7c4090170aeADD54B1a0DbAC2C8D08719220A435", collateralValueInUsd: "4748594.68158478" },
-      { contractAddress: "0xaD3cceebeFfCdC3576dE56811d0A6D164BF9A5A1", collateralValueInUsd: "5408.87780628" },
-      { contractAddress: "0xd9af2d7E4cF86aAfBCf688a47Bd6b95Da9F7c838", collateralValueInUsd: "16352401.21138468" },
-      { contractAddress: "0x56BaBEcb3dCaC063697fE38AB745c10181c56fA6", collateralValueInUsd: "6857028.65532815" },
-      { contractAddress: "0x10E018C01792705BefB7A757628C2947E38B9426", collateralValueInUsd: "57067.89668099" }
-    ],
-    drawDownAmounts: [
-      { priceDrop: "0", collateralLiquidated: "0", usdNeededToLiquidate: "0" },
-      { priceDrop: "0", collateralLiquidated: "0", usdNeededToLiquidate: "0" },
-      { priceDrop: "0", collateralLiquidated: "0", usdNeededToLiquidate: "0" },
-      { priceDrop: "0", collateralLiquidated: "0", usdNeededToLiquidate: "0" },
-      { priceDrop: "0", collateralLiquidated: "0", usdNeededToLiquidate: "0" },
-      { priceDrop: "0", collateralLiquidated: "0", usdNeededToLiquidate: "0" },
-      { priceDrop: "0", collateralLiquidated: "0", usdNeededToLiquidate: "0" },
-      { priceDrop: "0", collateralLiquidated: "0", usdNeededToLiquidate: "0" },
-      { priceDrop: "0", collateralLiquidated: "0", usdNeededToLiquidate: "0" },
-      { priceDrop: "0", collateralLiquidated: "0", usdNeededToLiquidate: "0" }
-    ],
-    collateralValueInUsd: "29397148.67565372",
-    collateralPriceInUsd: "57577",
-    collateralSymbol: "renBTC"
-  },
-  "0xeca82185adce47f39c684352b0439f030f860318": {
-    activeFinancialContracts: [
-      {
-        contractAddress: "0x306B19502c833C1522Fbc36C9dd7531Eda35862B",
-        collateralValueInUsd: "5554.556713132966159143"
-      },
-      {
-        contractAddress: "0x3a93E863cb3adc5910E6cea4d51f132E8666654F",
-        collateralValueInUsd: "238285.149013218868595938"
-      },
-      {
-        contractAddress: "0xD50fbace72352C2e15E0986b8Ad2599627B5c340",
-        collateralValueInUsd: "1897434.260273741839964577"
-      },
-      {
-        contractAddress: "0xfDF90C4104c1dE34979235e6AE080528266a14a3",
-        collateralValueInUsd: "3475.189914853141274195"
-      },
-      { contractAddress: "0xb40BA94747c59d076B3c189E3A031547492013da", collateralValueInUsd: "6000293.08582344972198" },
-      {
-        contractAddress: "0x46f5E363e69798a74c8422BFb9EDB63e3FB0f08a",
-        collateralValueInUsd: "5340084.185419090984178697"
-      }
-    ],
-    drawDownAmounts: [
-      { priceDrop: "0", collateralLiquidated: "0", usdNeededToLiquidate: "0" },
-      { priceDrop: "0", collateralLiquidated: "0", usdNeededToLiquidate: "0" },
-      { priceDrop: "0", collateralLiquidated: "0", usdNeededToLiquidate: "0" },
-      { priceDrop: "0", collateralLiquidated: "0", usdNeededToLiquidate: "0" },
-      { priceDrop: "0", collateralLiquidated: "0", usdNeededToLiquidate: "0" },
-      { priceDrop: "0", collateralLiquidated: "0", usdNeededToLiquidate: "0" },
-      { priceDrop: "0", collateralLiquidated: "0", usdNeededToLiquidate: "0" },
-      { priceDrop: "0", collateralLiquidated: "0", usdNeededToLiquidate: "0" },
-      { priceDrop: "0", collateralLiquidated: "0", usdNeededToLiquidate: "0" },
-      { priceDrop: "0", collateralLiquidated: "0", usdNeededToLiquidate: "0" }
-    ],
-    collateralValueInUsd: "13485126.42715748752215255",
-    collateralPriceInUsd: "0.149373",
-    collateralSymbol: "PERL"
-  },
-  "0xa0b86991c6218b36c1d19d4a2e9eb0ce3606eb48": {
-    activeFinancialContracts: [
-      { contractAddress: "0xf215778F3a5e7Ab6A832e71d87267Dd9a9aB0037", collateralValueInUsd: "6424167.877077660604" },
-      { contractAddress: "0xeAddB6AD65dcA45aC3bB32f88324897270DA0387", collateralValueInUsd: "1880.886306430489" },
-      { contractAddress: "0x267D46e71764ABaa5a0dD45260f95D9c8d5b8195", collateralValueInUsd: "6484.440880354222" },
-      { contractAddress: "0xaB3Aa2768Ba6c5876B2552a6F9b70E54aa256175", collateralValueInUsd: "10672.5539010741" },
-      { contractAddress: "0x48546bDD57D34Cb110f011Cdd1CcaaE75Ee17a70", collateralValueInUsd: "526047.636610294621" },
-      { contractAddress: "0x182d5993106573A95a182AB3A77c892713fFDA56", collateralValueInUsd: "216810.078257553298" },
-      { contractAddress: "0x14a046c066266da6b8b8C4D2de4AfBEeCd53a262", collateralValueInUsd: "808.012085509789" },
-      { contractAddress: "0x496B179D5821d1a8B6C875677e3B89a9229AAB77", collateralValueInUsd: "310324.247624401731" },
-      { contractAddress: "0x4F1424Cef6AcE40c0ae4fc64d74B734f1eAF153C", collateralValueInUsd: "969967.071196718266" },
-      { contractAddress: "0x9E929a85282fB0555C19Ed70942B952827Ca4B0B", collateralValueInUsd: "2593284.892351420636" },
-      { contractAddress: "0x9bB1f39b6DB45BD087046385a43EAb7b60C52e7D", collateralValueInUsd: "0.001098163661" },
-      { contractAddress: "0x0388f65C185a7E7D857BB142185381d97a4bc747", collateralValueInUsd: "0.000393700166" },
-      { contractAddress: "0x6DA66C15823cFf681DaD6963fBD325a520362958", collateralValueInUsd: "2890028.273109462664" },
-      { contractAddress: "0x52f83ACA94904b3590669E3525d25ec75cDFf798", collateralValueInUsd: "1306.005373" },
-      { contractAddress: "0x8F92465991e1111F012F24A55AE2B0742F82dd7b", collateralValueInUsd: "164.874435" },
-      { contractAddress: "0xCef85b352CCD7a446d94AEeeA02dD11622289954", collateralValueInUsd: "4841944.682925922843" },
-      { contractAddress: "0x4F8d7bFFe8a2428A313b737001311Ad302a60dF4", collateralValueInUsd: "249.80975" },
-      { contractAddress: "0xB1a3E5a8d642534840bFC50c6417F9566E716cc7", collateralValueInUsd: "565066.62680583" }
-    ],
-    drawDownAmounts: [
-      { priceDrop: "0", collateralLiquidated: "0", usdNeededToLiquidate: "0" },
-      { priceDrop: "0", collateralLiquidated: "0", usdNeededToLiquidate: "0" },
-      { priceDrop: "0", collateralLiquidated: "0", usdNeededToLiquidate: "0" },
-      { priceDrop: "0", collateralLiquidated: "0", usdNeededToLiquidate: "0" },
-      { priceDrop: "0", collateralLiquidated: "0", usdNeededToLiquidate: "0" },
-      { priceDrop: "0", collateralLiquidated: "0", usdNeededToLiquidate: "0" },
-      { priceDrop: "0", collateralLiquidated: "0", usdNeededToLiquidate: "0" },
-      { priceDrop: "0", collateralLiquidated: "0", usdNeededToLiquidate: "0" },
-      { priceDrop: "0", collateralLiquidated: "0", usdNeededToLiquidate: "0" },
-      { priceDrop: "0", collateralLiquidated: "0", usdNeededToLiquidate: "0" }
-    ],
-    collateralValueInUsd: "19359207.97018249709",
-    collateralPriceInUsd: "0.999239",
-    collateralSymbol: "USDC"
-  },
-  "0x514910771af9ca656af840dff83e8264ecf986ca": {
-    activeFinancialContracts: [
-      { contractAddress: "0x14A415Dd90B63c791C5dc544594605c8bC13Bc8D", collateralValueInUsd: "1523.883317782351843984" }
-    ],
-    drawDownAmounts: [
-      { priceDrop: "0", collateralLiquidated: "0", usdNeededToLiquidate: "0" },
-      { priceDrop: "0", collateralLiquidated: "0", usdNeededToLiquidate: "0" },
-      { priceDrop: "0", collateralLiquidated: "0", usdNeededToLiquidate: "0" },
-      { priceDrop: "0", collateralLiquidated: "0", usdNeededToLiquidate: "0" },
-      { priceDrop: "0", collateralLiquidated: "0", usdNeededToLiquidate: "0" },
-      { priceDrop: "0", collateralLiquidated: "0", usdNeededToLiquidate: "0" },
-      { priceDrop: "0", collateralLiquidated: "0", usdNeededToLiquidate: "0" },
-      { priceDrop: "0", collateralLiquidated: "0", usdNeededToLiquidate: "0" },
-      { priceDrop: "0", collateralLiquidated: "0", usdNeededToLiquidate: "0" },
-      { priceDrop: "0", collateralLiquidated: "0", usdNeededToLiquidate: "0" }
-    ],
-    collateralValueInUsd: "1523.883317782351843984",
-    collateralPriceInUsd: "48.11",
-    collateralSymbol: "LINK"
-  },
-  "0x1f9840a85d5af5bf1d1762f925bdaddc4201f984": {
-    activeFinancialContracts: [
-      { contractAddress: "0x1066E9D2E372d01A0F57bB6f231D34Ce4CEd228e", collateralValueInUsd: "1319.52145732236453888" },
-      { contractAddress: "0x0D1bA751BaDe6d7BB54CF4F05D2dC0A9f45605e5", collateralValueInUsd: "1085.76000000000116928" },
-      { contractAddress: "0x9c9Ee67586FaF80aFE147306FB858AF4Ec2212a4", collateralValueInUsd: "4176.0000000000008352" },
-      { contractAddress: "0xeCFe987D8C103a3EC2041774E4514ED0614fB42C", collateralValueInUsd: "1353668.733661782577536" }
-    ],
-    drawDownAmounts: [
-      { priceDrop: "0", collateralLiquidated: "0", usdNeededToLiquidate: "0" },
-      { priceDrop: "0", collateralLiquidated: "0", usdNeededToLiquidate: "0" },
-      { priceDrop: "0", collateralLiquidated: "0", usdNeededToLiquidate: "0" },
-      { priceDrop: "0", collateralLiquidated: "0", usdNeededToLiquidate: "0" },
-      { priceDrop: "0", collateralLiquidated: "0", usdNeededToLiquidate: "0" },
-      { priceDrop: "0", collateralLiquidated: "0", usdNeededToLiquidate: "0" },
-      { priceDrop: "0", collateralLiquidated: "0", usdNeededToLiquidate: "0" },
-      { priceDrop: "0", collateralLiquidated: "0", usdNeededToLiquidate: "0" },
-      { priceDrop: "0", collateralLiquidated: "0", usdNeededToLiquidate: "0" },
-      { priceDrop: "0", collateralLiquidated: "0", usdNeededToLiquidate: "0" }
-    ],
-    collateralValueInUsd: "1360250.01511910494407936",
-    collateralPriceInUsd: "41.76",
-    collateralSymbol: "UNI"
-  },
-  "0x7fc66500c84a76ad7e9c93437bfc5ac33e2ddae9": {
-    activeFinancialContracts: [
-      { contractAddress: "0xa24Ba528Be99024f7F7C227b55cBb265ecf0C078", collateralValueInUsd: "1618.9350444" }
-    ],
-    drawDownAmounts: [
-      { priceDrop: "0", collateralLiquidated: "0", usdNeededToLiquidate: "0" },
-      { priceDrop: "0", collateralLiquidated: "0", usdNeededToLiquidate: "0" },
-      { priceDrop: "0", collateralLiquidated: "0", usdNeededToLiquidate: "0" },
-      { priceDrop: "0", collateralLiquidated: "0", usdNeededToLiquidate: "0" },
-      { priceDrop: "0", collateralLiquidated: "0", usdNeededToLiquidate: "0" },
-      { priceDrop: "0", collateralLiquidated: "0", usdNeededToLiquidate: "0" },
-      { priceDrop: "0", collateralLiquidated: "0", usdNeededToLiquidate: "0" },
-      { priceDrop: "0", collateralLiquidated: "0", usdNeededToLiquidate: "0" },
-      { priceDrop: "0", collateralLiquidated: "0", usdNeededToLiquidate: "0" },
-      { priceDrop: "0", collateralLiquidated: "0", usdNeededToLiquidate: "0" }
-    ],
-    collateralValueInUsd: "1618.9350444",
-    collateralPriceInUsd: "465.46",
-    collateralSymbol: "AAVE"
-  },
-  "0xc011a73ee8576fb46f5e1c5751ca3b9fe0af2a6f": {
-    activeFinancialContracts: [
-      { contractAddress: "0xd60139B287De1408f8388f5f57fC114Fb4B03328", collateralValueInUsd: "1486.119093397020435105" }
-    ],
-    drawDownAmounts: [
-      { priceDrop: "0", collateralLiquidated: "0", usdNeededToLiquidate: "0" },
-      { priceDrop: "0", collateralLiquidated: "0", usdNeededToLiquidate: "0" },
-      { priceDrop: "0", collateralLiquidated: "0", usdNeededToLiquidate: "0" },
-      { priceDrop: "0", collateralLiquidated: "0", usdNeededToLiquidate: "0" },
-      { priceDrop: "0", collateralLiquidated: "0", usdNeededToLiquidate: "0" },
-      { priceDrop: "0", collateralLiquidated: "0", usdNeededToLiquidate: "0" },
-      { priceDrop: "0", collateralLiquidated: "0", usdNeededToLiquidate: "0" },
-      { priceDrop: "0", collateralLiquidated: "0", usdNeededToLiquidate: "0" },
-      { priceDrop: "0", collateralLiquidated: "0", usdNeededToLiquidate: "0" },
-      { priceDrop: "0", collateralLiquidated: "0", usdNeededToLiquidate: "0" }
-    ],
-    collateralValueInUsd: "1486.119093397020435105",
-    collateralPriceInUsd: "18.17",
-    collateralSymbol: "SNX"
-  },
-  "0x04fa0d235c4abf4bcf4787af4cf447de572ef828": {
-    activeFinancialContracts: [
-      {
-        contractAddress: "0x8E51Ad4EeB19693751a9A3E36b8F098D891Ddc7f",
-        collateralValueInUsd: "1102.566481481481481469"
-      },
-      { contractAddress: "0xDB2E7F6655de37822c3020a8988351CC76caDAD5", collateralValueInUsd: "611304.957584" },
-      {
-        contractAddress: "0xb82756f9853A148A2390a08AaD30BabCDc22f068",
-        collateralValueInUsd: "2102.513256955810147408"
-      },
-      {
-        contractAddress: "0x02bD62088A02668F29102B06E4925791Cd0fe4C5",
-        collateralValueInUsd: "607326.074592658181309853"
-      },
-      { contractAddress: "0x0Ee5Bb3dEAe8a44FbDeB269941f735793F8312Ef", collateralValueInUsd: "51680000" },
-      {
-        contractAddress: "0x7FBE19088B011A9dE0e3a327D7C681028F065616",
-        collateralValueInUsd: "24036200.4094087393798648"
-      }
-    ],
-    drawDownAmounts: [
-      { priceDrop: "0", collateralLiquidated: "0", usdNeededToLiquidate: "0" },
-      { priceDrop: "0", collateralLiquidated: "0", usdNeededToLiquidate: "0" },
-      { priceDrop: "0", collateralLiquidated: "0", usdNeededToLiquidate: "0" },
-      { priceDrop: "0", collateralLiquidated: "0", usdNeededToLiquidate: "0" },
-      { priceDrop: "0", collateralLiquidated: "0", usdNeededToLiquidate: "0" },
-      { priceDrop: "0", collateralLiquidated: "0", usdNeededToLiquidate: "0" },
-      { priceDrop: "0", collateralLiquidated: "0", usdNeededToLiquidate: "0" },
-      { priceDrop: "0", collateralLiquidated: "0", usdNeededToLiquidate: "0" },
-      { priceDrop: "0", collateralLiquidated: "0", usdNeededToLiquidate: "0" },
-      { priceDrop: "0", collateralLiquidated: "0", usdNeededToLiquidate: "0" }
-    ],
-    collateralValueInUsd: "76938036.52132383485280353",
-    collateralPriceInUsd: "25.84",
-    collateralSymbol: "UMA"
-  },
-  "0x967da4048cd07ab37855c090aaf366e4ce1b9f48": {
-    activeFinancialContracts: [
-      {
-        contractAddress: "0x312Ecf2854f73a3Ff616e3CDBC05E2Ff6A98d1f0",
-        collateralValueInUsd: "4103335.952274106513081771"
-      }
-    ],
-    drawDownAmounts: [
-      { priceDrop: "0", collateralLiquidated: "0", usdNeededToLiquidate: "0" },
-      { priceDrop: "0", collateralLiquidated: "0", usdNeededToLiquidate: "0" },
-      { priceDrop: "0", collateralLiquidated: "0", usdNeededToLiquidate: "0" },
-      { priceDrop: "0", collateralLiquidated: "0", usdNeededToLiquidate: "0" },
-      { priceDrop: "0", collateralLiquidated: "0", usdNeededToLiquidate: "0" },
-      { priceDrop: "0", collateralLiquidated: "0", usdNeededToLiquidate: "0" },
-      { priceDrop: "0", collateralLiquidated: "0", usdNeededToLiquidate: "0" },
-      { priceDrop: "0", collateralLiquidated: "0", usdNeededToLiquidate: "0" },
-      { priceDrop: "0", collateralLiquidated: "0", usdNeededToLiquidate: "0" },
-      { priceDrop: "0", collateralLiquidated: "0", usdNeededToLiquidate: "0" }
-    ],
-    collateralValueInUsd: "4103335.952274106513081771",
-    collateralPriceInUsd: "1.44",
-    collateralSymbol: "OCEAN"
-  },
-  "0x8798249c2e607446efb7ad49ec89dd1865ff4272": {
-    activeFinancialContracts: [
-      { contractAddress: "0xb2AEa0DE92Acff7e1146333F776db42E5d004128", collateralValueInUsd: "1423256.849768" }
-    ],
-    drawDownAmounts: [
-      { priceDrop: "0", collateralLiquidated: "0", usdNeededToLiquidate: "0" },
-      { priceDrop: "0", collateralLiquidated: "0", usdNeededToLiquidate: "0" },
-      { priceDrop: "0", collateralLiquidated: "0", usdNeededToLiquidate: "0" },
-      { priceDrop: "0", collateralLiquidated: "0", usdNeededToLiquidate: "0" },
-      { priceDrop: "0", collateralLiquidated: "0", usdNeededToLiquidate: "0" },
-      { priceDrop: "0", collateralLiquidated: "0", usdNeededToLiquidate: "0" },
-      { priceDrop: "0", collateralLiquidated: "0", usdNeededToLiquidate: "0" },
-      { priceDrop: "0", collateralLiquidated: "0", usdNeededToLiquidate: "0" },
-      { priceDrop: "0", collateralLiquidated: "0", usdNeededToLiquidate: "0" },
-      { priceDrop: "0", collateralLiquidated: "0", usdNeededToLiquidate: "0" }
-    ],
-    collateralValueInUsd: "1423256.849768",
-    collateralPriceInUsd: "18.07",
-    collateralSymbol: "xSUSHI"
-  },
-  "0xdac17f958d2ee523a2206206994597c13d831ec7": {
-    activeFinancialContracts: [
-      { contractAddress: "0xC9E6C106C65eDD67C83CC6e3bCd18bf8d2Ebf182", collateralValueInUsd: "127321.890512665097" }
-    ],
-    drawDownAmounts: [
-      { priceDrop: "0", collateralLiquidated: "0", usdNeededToLiquidate: "0" },
-      { priceDrop: "0", collateralLiquidated: "0", usdNeededToLiquidate: "0" },
-      { priceDrop: "0", collateralLiquidated: "0", usdNeededToLiquidate: "0" },
-      { priceDrop: "0", collateralLiquidated: "0", usdNeededToLiquidate: "0" },
-      { priceDrop: "0", collateralLiquidated: "0", usdNeededToLiquidate: "0" },
-      { priceDrop: "0", collateralLiquidated: "0", usdNeededToLiquidate: "0" },
-      { priceDrop: "0", collateralLiquidated: "0", usdNeededToLiquidate: "0" },
-      { priceDrop: "0", collateralLiquidated: "0", usdNeededToLiquidate: "0" },
-      { priceDrop: "0", collateralLiquidated: "0", usdNeededToLiquidate: "0" },
-      { priceDrop: "0", collateralLiquidated: "0", usdNeededToLiquidate: "0" }
-    ],
-    collateralValueInUsd: "127321.890512665097",
-    collateralPriceInUsd: "0.999827",
-    collateralSymbol: "USDT"
-  },
-  "0xba100000625a3754423978a60c9317c58a424e3d": {
-    activeFinancialContracts: [
-      { contractAddress: "0x12d21cb3E544de60Edb434A43ae7ef0715bee6cc", collateralValueInUsd: "3375.5" },
-      { contractAddress: "0x67F4deC415Ce95F8e66d63C926605d16f8d1b4e4", collateralValueInUsd: "746416.588191433298897" }
-    ],
-    drawDownAmounts: [
-      { priceDrop: "0", collateralLiquidated: "0", usdNeededToLiquidate: "0" },
-      { priceDrop: "0", collateralLiquidated: "0", usdNeededToLiquidate: "0" },
-      { priceDrop: "0", collateralLiquidated: "0", usdNeededToLiquidate: "0" },
-      { priceDrop: "0", collateralLiquidated: "0", usdNeededToLiquidate: "0" },
-      { priceDrop: "0", collateralLiquidated: "0", usdNeededToLiquidate: "0" },
-      { priceDrop: "0", collateralLiquidated: "0", usdNeededToLiquidate: "0" },
-      { priceDrop: "0", collateralLiquidated: "0", usdNeededToLiquidate: "0" },
-      { priceDrop: "0", collateralLiquidated: "0", usdNeededToLiquidate: "0" },
-      { priceDrop: "0", collateralLiquidated: "0", usdNeededToLiquidate: "0" },
-      { priceDrop: "0", collateralLiquidated: "0", usdNeededToLiquidate: "0" }
-    ],
-    collateralValueInUsd: "749792.088191433298897",
-    collateralPriceInUsd: "67.51",
-    collateralSymbol: "BAL"
-  },
-  "0x261b45d85ccfeabb11f022eba346ee8d1cd488c0": {
-    activeFinancialContracts: [
-      { contractAddress: "0xC73a3831B4A91Ab05f9171c0ef0BEc9545cDeCf5", collateralValueInUsd: "143.027000000000014302" }
-    ],
-    drawDownAmounts: [
-      { priceDrop: "0", collateralLiquidated: "0", usdNeededToLiquidate: "0" },
-      { priceDrop: "0", collateralLiquidated: "0", usdNeededToLiquidate: "0" },
-      { priceDrop: "0", collateralLiquidated: "0", usdNeededToLiquidate: "0" },
-      { priceDrop: "0", collateralLiquidated: "0", usdNeededToLiquidate: "0" },
-      { priceDrop: "0", collateralLiquidated: "0", usdNeededToLiquidate: "0" },
-      { priceDrop: "0", collateralLiquidated: "0", usdNeededToLiquidate: "0" },
-      { priceDrop: "0", collateralLiquidated: "0", usdNeededToLiquidate: "0" },
-      { priceDrop: "0", collateralLiquidated: "0", usdNeededToLiquidate: "0" },
-      { priceDrop: "0", collateralLiquidated: "0", usdNeededToLiquidate: "0" },
-      { priceDrop: "0", collateralLiquidated: "0", usdNeededToLiquidate: "0" }
-    ],
-    collateralValueInUsd: "143.027000000000014302",
-    collateralPriceInUsd: "0.715135",
-    collateralSymbol: "rDAI"
-  }
-};+  });