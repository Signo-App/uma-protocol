--- conflicted
+++ resolved
@@ -130,14 +130,9 @@
       //    "blockNumber": 18040517
       // }
       // }
-      if (json.fastest) {
-<<<<<<< HEAD
+      if (json.recommendedBaseFee) {
         if (this.type == "london") return { maxFeePerGas: json.recommendedBaseFee, maxPriorityFeePerGas: json.fastest };
-        else return { gasPrice: json.fastest };
-=======
-        let price = json.recommendedBaseFee;
-        return price;
->>>>>>> 54cabe8b
+        else return { gasPrice: json.recommendedBaseFee };
       } else {
         throw new Error(`Main gas station API @ ${url}: bad json response`);
       }
