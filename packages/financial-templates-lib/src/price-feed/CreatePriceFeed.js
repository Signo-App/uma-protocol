--- conflicted
+++ resolved
@@ -165,21 +165,13 @@
       config.denominatorPriceFeed && (await _createMedianizerPriceFeed(config.denominatorPriceFeed));
 
     return new BasketSpreadPriceFeed(web3, logger, baselinePriceFeeds, experimentalPriceFeeds, denominatorPriceFeed);
-<<<<<<< HEAD
   } else if (config.type === "test") {
     const requiredFields = ["currentPrice", "historicalPrice"];
-
-=======
-  } else if (config.type === "expression") {
-    const requiredFields = ["expression"];
->>>>>>> 5673495b
-    if (isMissingField(config, requiredFields, logger)) {
-      return null;
-    }
-
-    logger.debug({
-      at: "createPriceFeed",
-<<<<<<< HEAD
+    if (isMissingField(config, requiredFields, logger)) {
+      return null;
+    }
+    logger.debug({
+      at: "createPriceFeed",
       message: "Creating PriceFeedMockScaled",
       config
     });
@@ -199,13 +191,19 @@
     });
 
     return new InvalidPriceFeedMock();
-=======
+  } else if (config.type === "expression") {
+    const requiredFields = ["expression"];
+    if (isMissingField(config, requiredFields, logger)) {
+      return null;
+    }
+
+    logger.debug({
+      at: "createPriceFeed",
       message: "Creating ExpressionPriceFeed",
       config
     });
 
     return await _createExpressionPriceFeed(config);
->>>>>>> 5673495b
   }
 
   logger.error({
