--- conflicted
+++ resolved
@@ -1,12 +1,8 @@
-<<<<<<< HEAD
-const { toWei, utf8ToHex } = web3.utils;
+const { toWei, utf8ToHex, padRight } = web3.utils;
 const { getTruffleContract } = require("@uma/core");
 
 const ABI_VERSION = "latest";
 const ABI_VERSION_EMP = "1.2.0";
-=======
-const { toWei, utf8ToHex, padRight } = web3.utils;
->>>>>>> 9df66ce9
 
 // Tested Contract
 const ExpiringMultiParty = getTruffleContract("ExpiringMultiParty", web3, ABI_VERSION_EMP);
