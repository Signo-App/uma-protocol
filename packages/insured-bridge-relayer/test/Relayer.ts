import {
  SpyTransport,
  InsuredBridgeL1Client,
  InsuredBridgeL2Client,
  lastSpyLogIncludes,
  GasEstimator,
  Deposit,
<<<<<<< HEAD
  RelayAbility,
=======
  ClientRelayState,
>>>>>>> dfb578a1
} from "@uma/financial-templates-lib";
const { predeploys } = require("@eth-optimism/contracts");
import winston from "winston";
import sinon from "sinon";
import hre from "hardhat";
const { assert } = require("chai");

import { interfaceName, TokenRolesEnum, HRE } from "@uma/common";

const { web3, getContract } = hre as HRE;
const { toWei, toBN, utf8ToHex } = web3.utils;

const { deployOptimismContractMock } = require("../../core/test/insured-bridge/helpers/SmockitHelper.js");

// Helper contracts
const BridgePool = getContract("BridgePool");
const BridgeAdmin = getContract("BridgeAdmin");
const BridgeDepositBox = getContract("OVM_BridgeDepositBox");
const Finder = getContract("Finder");
const IdentifierWhitelist = getContract("IdentifierWhitelist");
const AddressWhitelist = getContract("AddressWhitelist");
const OptimisticOracle = getContract("OptimisticOracle");
const Store = getContract("Store");
const ERC20 = getContract("ExpandedERC20");
const Timer = getContract("Timer");
const MockOracle = getContract("MockOracleAncillary");

// Contract objects
let bridgeAdmin: any;
let bridgePool: any;
let bridgeDepositBox: any;
let finder: any;
let store: any;
let identifierWhitelist: any;
let collateralWhitelist: any;
let l1Timer: any;
let l2Timer: any;
let optimisticOracle: any;
let l1Token: any;
let l2Token: any;
let mockOracle: any;

// Hard-coded test params:
const defaultGasLimit = 1_000_000;
const defaultIdentifier = utf8ToHex("IS_CROSS_CHAIN_RELAY_VALID");
const defaultLiveness = 100;
const lpFeeRatePerSecond = toWei("0.0000015");
const finalFee = toWei("1");
const defaultProposerBondPct = toWei("0.05");
const defaultSlowRelayFeePct = toWei("0.05");
const defaultInstantRelayFeePct = toWei("0.05");
const defaultRealizedLpFeePct = toWei("0.05");
const minimumBridgingDelay = 60; // L2->L1 token bridging must wait at least this time.
const initialPoolLiquidity = toWei("100");
const depositAmount = toWei("1");

// Tested file
<<<<<<< HEAD
import { Relayer, RelayType } from "../src/Relayer";
=======
import { Relayer, ShouldRelay } from "../src/Relayer";
>>>>>>> dfb578a1

describe("Relayer.ts", function () {
  let l1Accounts;
  let l1Owner: string;
  let l1CrossDomainMessengerMock: any;
  let l1Relayer: any;
  let l1LiquidityProvider: any;

  let l2Owner: any;
  let l2Depositor: any;
  let l2CrossDomainMessengerMock: any;

  let spyLogger: any;
  let spy: any;

  let relayer: any;
  let l1Client: any;
  let l2Client: any;
  let gasEstimator: any;

  before(async function () {
    l1Accounts = await web3.eth.getAccounts();
    [l1Owner, l1Relayer, l1LiquidityProvider, l2Owner, l2Depositor] = l1Accounts;

    // Deploy or fetch deployed contracts:
    finder = await Finder.new().send({ from: l1Owner });
    collateralWhitelist = await AddressWhitelist.new().send({ from: l1Owner });
    await finder.methods
      .changeImplementationAddress(utf8ToHex(interfaceName.CollateralWhitelist), collateralWhitelist.options.address)
      .send({ from: l1Owner });

    identifierWhitelist = await IdentifierWhitelist.new().send({ from: l1Owner });
    await finder.methods
      .changeImplementationAddress(utf8ToHex(interfaceName.IdentifierWhitelist), identifierWhitelist.options.address)
      .send({ from: l1Owner });
    l1Timer = await Timer.new().send({ from: l1Owner });
    store = await Store.new({ rawValue: "0" }, { rawValue: "0" }, l1Timer.options.address).send({ from: l1Owner });
    await finder.methods
      .changeImplementationAddress(utf8ToHex(interfaceName.Store), store.options.address)
      .send({ from: l1Owner });

    // Other contract setup needed to relay deposit:
    await identifierWhitelist.methods.addSupportedIdentifier(defaultIdentifier).send({ from: l1Owner });
  });

  beforeEach(async function () {
    // Deploy new contracts with clean state and perform setup:
    l1Token = await ERC20.new("TESTERC20", "TESTERC20", 18).send({ from: l1Owner });
    await l1Token.methods.addMember(TokenRolesEnum.MINTER, l1Owner).send({ from: l1Owner });
    await collateralWhitelist.methods.addToWhitelist(l1Token.options.address).send({ from: l1Owner });
    await store.methods.setFinalFee(l1Token.options.address, { rawValue: finalFee }).send({ from: l1Owner });

    // Deploy new OptimisticOracle so that we can control its timing:
    // - Set initial liveness to something != `defaultLiveness` so we can test that the custom liveness is set
    //   correctly by the BridgePool.
    optimisticOracle = await OptimisticOracle.new(
      defaultLiveness * 10,
      finder.options.address,
      l1Timer.options.address
    ).send({ from: l1Owner });
    await finder.methods
      .changeImplementationAddress(utf8ToHex(interfaceName.OptimisticOracle), optimisticOracle.options.address)
      .send({ from: l1Owner });

    // Deploy new MockOracle so that OptimisticOracle disputes can make price requests to it:
    mockOracle = await MockOracle.new(finder.options.address, l1Timer.options.address).send({ from: l1Owner });
    await finder.methods
      .changeImplementationAddress(utf8ToHex(interfaceName.Oracle), mockOracle.options.address)
      .send({ from: l1Owner });

    // Deploy and setup BridgeAdmin:
    l1CrossDomainMessengerMock = await deployOptimismContractMock("OVM_L1CrossDomainMessenger");
    bridgeAdmin = await BridgeAdmin.new(
      finder.options.address,
      l1CrossDomainMessengerMock.options.address,
      defaultLiveness,
      defaultProposerBondPct,
      defaultIdentifier
    ).send({ from: l1Owner });

    // Deploy the l2Timer, Deposit box and l2Token on the second web3 instance from ganache.
    l2Timer = await Timer.new().send({ from: l2Owner });

    bridgeDepositBox = await BridgeDepositBox.new(
      bridgeAdmin.options.address,
      minimumBridgingDelay,
      l2Timer.options.address
    ).send({ from: l2Owner });

    l2Token = await ERC20.new("L2ERC20", "L2ERC20", 18).send({ from: l2Owner });
    await l2Token.methods.addMember(TokenRolesEnum.MINTER, l2Owner).send({ from: l2Owner });

    await bridgeAdmin.methods.setDepositContract(bridgeDepositBox.options.address).send({ from: l1Owner });
    // New BridgePool linked to BridgeAdmin
    bridgePool = await BridgePool.new(
      "LP Token",
      "LPT",
      bridgeAdmin.options.address,
      l1Token.options.address,
      lpFeeRatePerSecond,
      l1Timer.options.address
    ).send({ from: l1Owner });

    // Add L1-L2 token mapping
    await bridgeAdmin.methods
      .whitelistToken(l1Token.options.address, l2Token.options.address, bridgePool.options.address, defaultGasLimit)
      .send({ from: l1Owner });

    l2CrossDomainMessengerMock = await deployOptimismContractMock("OVM_L2CrossDomainMessenger", {
      address: predeploys.OVM_L2CrossDomainMessenger,
    });
    await web3.eth.sendTransaction({ from: l2Owner, to: predeploys.OVM_L2CrossDomainMessenger, value: toWei("1") });
    l2CrossDomainMessengerMock.smocked.xDomainMessageSender.will.return.with(() => bridgeAdmin.options.address);
    await bridgeDepositBox.methods
      .whitelistToken(l1Token.options.address, l2Token.options.address, bridgePool.options.address)
      .send({ from: predeploys.OVM_L2CrossDomainMessenger });

    spy = sinon.spy();
    spyLogger = winston.createLogger({
      level: "debug",
      transports: [new SpyTransport({ level: "debug" }, { spy: spy })],
    });
    l1Client = new InsuredBridgeL1Client(spyLogger, web3, bridgeAdmin.options.address);
    l2Client = new InsuredBridgeL2Client(spyLogger, web3, bridgeDepositBox.options.address);

    gasEstimator = new GasEstimator(spyLogger);

    relayer = new Relayer(spyLogger, gasEstimator, l1Client, l2Client, [l1Token.options.address], l1Relayer);
  });
  it("Initialization is correct", async function () {
    assert.equal(relayer.l1Client.bridgeAdminAddress, bridgeAdmin.options.address);
    assert.equal(relayer.l2Client.bridgeDepositAddress, bridgeDepositBox.options.address);
  });
  describe("Should relay logic", () => {
    let deposit: Deposit;
<<<<<<< HEAD
    let relayAbility: RelayAbility;
=======
    let clientRelayState: ClientRelayState;
>>>>>>> dfb578a1
    beforeEach(async function () {
      // Create a sample deposit with default data.
      deposit = {
        depositId: 0,
        depositHash: "0x123",
        depositTimestamp: 420,
        l2Sender: l2Depositor,
        l1Recipient: l2Depositor,
        l1Token: l1Token.options.address,
        amount: depositAmount,
        slowRelayFeePct: defaultSlowRelayFeePct,
        instantRelayFeePct: defaultInstantRelayFeePct,
        quoteTimestamp: 1,
      };

      // Set the relay ability to any. This represents a deposit that has not had any data brought to L1 yet.
<<<<<<< HEAD
      relayAbility = RelayAbility.Any;
=======
      clientRelayState = ClientRelayState.Uninitialized;
>>>>>>> dfb578a1
    });
    it("Correctly decides when to do nothing relay", async function () {
      // There are two cases where the relayer should do nothing: a) it does not have enough token balance and b) when
      // the relay is already finalized. test each:

      // a) Dont add any tokens to the relayer. The relayer does not have enough to do any action and should do nothing.
<<<<<<< HEAD
      assert.equal(await relayer.shouldRelay(deposit, relayAbility, toBN(defaultRealizedLpFeePct)), RelayType.Ignore);

      // b) Mint tokens to the relayer BUT set the RelayAbility to None. This is the case once the Relay has already been
      // finalized by another relayer and there is nothing to do. Again, the return should be Ignore.
      await l1Token.methods.mint(l1Relayer, toBN(depositAmount).muln(2)).send({ from: l1Owner });
      await l1Token.methods.approve(bridgePool.options.address, toBN(depositAmount).muln(2)).send({ from: l1Relayer });
      relayAbility = RelayAbility.None;
      assert.equal(await relayer.shouldRelay(deposit, relayAbility, toBN(defaultRealizedLpFeePct)), RelayType.Ignore);
=======
      assert.equal(
        await relayer.shouldRelay(deposit, clientRelayState, toBN(defaultRealizedLpFeePct)),
        ShouldRelay.Ignore
      );

      // b) Mint tokens to the relayer BUT set the ClientRelayState to None. This is the case once the Relay has already been
      // finalized by another relayer and there is nothing to do. Again, the return should be Ignore.
      await l1Token.methods.mint(l1Relayer, toBN(depositAmount).muln(2)).send({ from: l1Owner });
      await l1Token.methods.approve(bridgePool.options.address, toBN(depositAmount).muln(2)).send({ from: l1Relayer });
      clientRelayState = ClientRelayState.Finalized;
      assert.equal(
        await relayer.shouldRelay(deposit, clientRelayState, toBN(defaultRealizedLpFeePct)),
        ShouldRelay.Ignore
      );
>>>>>>> dfb578a1
    });
    it("Correctly decides when to slow relay", async function () {
      // The only time the relayer should decide to do a slow relay is when: a) the relayer has enough tokens, b) the
      // deposit has had no other relayer pick it up and c) the deposit contains a instantRelayFeePct set to 0.

<<<<<<< HEAD
      // Mint tokens, set RelayAbility to Any and update instantRelayFeePct.
      await l1Token.methods.mint(l1Relayer, toBN(defaultProposerBondPct).muln(2)).send({ from: l1Owner });
      await l1Token.methods.approve(bridgePool.options.address, toBN(depositAmount).muln(2)).send({ from: l1Relayer });
      relayAbility = RelayAbility.Any;
      deposit.instantRelayFeePct = "0";
      assert.equal(await relayer.shouldRelay(deposit, relayAbility, toBN(defaultRealizedLpFeePct)), RelayType.Slow);
=======
      // Mint tokens, set ClientRelayState to Any and update instantRelayFeePct.
      await l1Token.methods.mint(l1Relayer, toBN(defaultProposerBondPct).muln(2)).send({ from: l1Owner });
      await l1Token.methods.approve(bridgePool.options.address, toBN(depositAmount).muln(2)).send({ from: l1Relayer });
      clientRelayState = ClientRelayState.Uninitialized;
      deposit.instantRelayFeePct = "0";
      assert.equal(
        await relayer.shouldRelay(deposit, clientRelayState, toBN(defaultRealizedLpFeePct)),
        ShouldRelay.Slow
      );
>>>>>>> dfb578a1

      // Validate the negative cases.

      // a) The amount minted to the relayer is enough to cover the proposer bond but not the instant relay. Therefore
      // even if the relay is instantly profitable the relayer should choose to slow relay as it's all it can afford.
      deposit.instantRelayFeePct = toWei("0.05");
<<<<<<< HEAD
      assert.equal(await relayer.shouldRelay(deposit, relayAbility, toBN(defaultRealizedLpFeePct)), RelayType.Slow);

      // b) If the relayer is sent more tokens and instantRelayFeePct is anything greater than zero with the relay this.state.// set to any then the relayer should not propose a slow relay.
      await l1Token.methods.mint(l1Relayer, toBN(depositAmount).muln(2)).send({ from: l1Owner });
      assert.notEqual(await relayer.shouldRelay(deposit, relayAbility, toBN(defaultRealizedLpFeePct)), RelayType.Slow);
=======
      assert.equal(
        await relayer.shouldRelay(deposit, clientRelayState, toBN(defaultRealizedLpFeePct)),
        ShouldRelay.Slow
      );

      // b) If the relayer is sent more tokens and instantRelayFeePct is anything greater than zero with the relay this.state.// set to any then the relayer should not propose a slow relay.
      await l1Token.methods.mint(l1Relayer, toBN(depositAmount).muln(2)).send({ from: l1Owner });
      assert.notEqual(
        await relayer.shouldRelay(deposit, clientRelayState, toBN(defaultRealizedLpFeePct)),
        ShouldRelay.Slow
      );
>>>>>>> dfb578a1
    });
    it("Correctly decides when to instant relay", async function () {
      // The relayer should instant relay when: a) the relay has not yet been brought onto L1 (uninitialized), b) the
      // profit from instant relaying is more than the profit from slow relaying(i.e instantRelayFeePct > 0) and c) the
      // bot has enough token balance to front both the slow relay token requirement AND instant token requirement and
      // c) the profit from instant relaying is more than the profit from slow relaying (i.e instantRelayFeePct>0).

<<<<<<< HEAD
      // Mint tokens and set RelayAbility to any.
      await l1Token.methods.mint(l1Relayer, toBN(depositAmount).muln(2)).send({ from: l1Owner });
      await l1Token.methods.approve(bridgePool.options.address, toBN(depositAmount).muln(2)).send({ from: l1Relayer });
      relayAbility = RelayAbility.Any;
      assert.equal(await relayer.shouldRelay(deposit, relayAbility, toBN(defaultRealizedLpFeePct)), RelayType.Instant);

      // Modifying any of the above 3 conditions should make the bot not instant relay.

      // a) RelayAbility set to SpeedUpOnly
      relayAbility = RelayAbility.SpeedUpOnly;
      assert.notEqual(
        await relayer.shouldRelay(deposit, relayAbility, toBN(defaultRealizedLpFeePct)),
        RelayType.Instant
      );

      // b) RelayAbility set to SpeedUpOnly back to Any and profit set to something that makes instant relay less profit
      relayAbility = RelayAbility.Any;
      deposit.instantRelayFeePct = "0";
      assert.notEqual(
        await relayer.shouldRelay(deposit, relayAbility, toBN(defaultRealizedLpFeePct)),
        RelayType.Instant
=======
      // Mint tokens and set ClientRelayState to any.
      await l1Token.methods.mint(l1Relayer, toBN(depositAmount).muln(2)).send({ from: l1Owner });
      await l1Token.methods.approve(bridgePool.options.address, toBN(depositAmount).muln(2)).send({ from: l1Relayer });
      clientRelayState = ClientRelayState.Uninitialized;
      assert.equal(
        await relayer.shouldRelay(deposit, clientRelayState, toBN(defaultRealizedLpFeePct)),
        ShouldRelay.Instant
      );

      // Modifying any of the above 3 conditions should make the bot not instant relay.

      // a) ClientRelayState set to SpeedUpOnly
      clientRelayState = ClientRelayState.Pending;
      assert.notEqual(
        await relayer.shouldRelay(deposit, clientRelayState, toBN(defaultRealizedLpFeePct)),
        ShouldRelay.Instant
      );

      // b) ClientRelayState set to SpeedUpOnly back to Any and profit set to something that makes instant relay less profit
      clientRelayState = ClientRelayState.Uninitialized;
      deposit.instantRelayFeePct = "0";
      assert.notEqual(
        await relayer.shouldRelay(deposit, clientRelayState, toBN(defaultRealizedLpFeePct)),
        ShouldRelay.Instant
>>>>>>> dfb578a1
      );

      // c) reset the instantRelayFeePct and set the token balance of the relayer to something too little to instant
      deposit.instantRelayFeePct = defaultInstantRelayFeePct;
      await l1Token.methods.transfer(l1Owner, toBN(depositAmount).muln(1.5)).send({ from: l1Relayer });
      assert.notEqual(
<<<<<<< HEAD
        await relayer.shouldRelay(deposit, relayAbility, toBN(defaultRealizedLpFeePct)),
        RelayType.Instant
=======
        await relayer.shouldRelay(deposit, clientRelayState, toBN(defaultRealizedLpFeePct)),
        ShouldRelay.Instant
>>>>>>> dfb578a1
      );
    });
    it("Correctly decides when to speedup relay", async function () {
      // The relayer should only speed up if the relay is: a) already relayed by another relayer (in SpeedUpOnly) state
      // and b) the relayer has enough balance. Under all other conditions it should not do this action.

      await l1Token.methods.mint(l1Relayer, toBN(depositAmount).muln(2)).send({ from: l1Owner });
      await l1Token.methods.approve(bridgePool.options.address, toBN(depositAmount).muln(2)).send({ from: l1Relayer });
<<<<<<< HEAD
      relayAbility = RelayAbility.SpeedUpOnly;
      assert.equal(await relayer.shouldRelay(deposit, relayAbility, toBN(defaultRealizedLpFeePct)), RelayType.SpeedUp);
=======
      clientRelayState = ClientRelayState.Pending;
      assert.equal(
        await relayer.shouldRelay(deposit, clientRelayState, toBN(defaultRealizedLpFeePct)),
        ShouldRelay.SpeedUp
      );
>>>>>>> dfb578a1

      // Modify above conditions:

      // a) not in SpeedUpOnly State
<<<<<<< HEAD
      relayAbility = RelayAbility.Any;
      assert.notEqual(
        await relayer.shouldRelay(deposit, relayAbility, toBN(defaultRealizedLpFeePct)),
        RelayType.SpeedUp
      );

      // b) reset in  RelayAbility and bot does not have enough balance.
      relayAbility = RelayAbility.SpeedUpOnly;
      await l1Token.methods.transfer(l1Owner, toBN(depositAmount).muln(1.5)).send({ from: l1Relayer });
      assert.notEqual(
        await relayer.shouldRelay(deposit, relayAbility, toBN(defaultRealizedLpFeePct)),
        RelayType.SpeedUp
=======
      clientRelayState = ClientRelayState.Uninitialized;
      assert.notEqual(
        await relayer.shouldRelay(deposit, clientRelayState, toBN(defaultRealizedLpFeePct)),
        ShouldRelay.SpeedUp
      );

      // b) reset in  ClientRelayState and bot does not have enough balance.
      clientRelayState = ClientRelayState.Pending;
      await l1Token.methods.transfer(l1Owner, toBN(depositAmount).muln(1.5)).send({ from: l1Relayer });
      assert.notEqual(
        await relayer.shouldRelay(deposit, clientRelayState, toBN(defaultRealizedLpFeePct)),
        ShouldRelay.SpeedUp
>>>>>>> dfb578a1
      );
    });
  });
  describe("Relay transaction execution functionality", () => {
    beforeEach(async function () {
      // Add liquidity to the L1 pool to facilitate the relay action.
      await l1Token.methods.mint(l1LiquidityProvider, initialPoolLiquidity).send({ from: l1Owner });
      await l1Token.methods
        .approve(bridgePool.options.address, initialPoolLiquidity)
        .send({ from: l1LiquidityProvider });
      await bridgePool.methods.addLiquidity(initialPoolLiquidity).send({ from: l1LiquidityProvider });

      // Mint some tokens for the L2 depositor.
      await l2Token.methods.mint(l2Depositor, depositAmount).send({ from: l2Owner });
    });
    it("Can correctly detect and produce slow relays", async function () {
      // Before any relays should do nothing and log accordingly.
      await Promise.all([l1Client.update(), l2Client.update()]);
      await relayer.checkForPendingDepositsAndRelay();
      assert.isTrue(lastSpyLogIncludes(spy, "No relayable deposits"));

      // Make a deposit on L2 and check the bot relays it accordingly.
      await l2Token.methods.approve(bridgeDepositBox.options.address, depositAmount).send({ from: l2Depositor });
      const currentBlockTime = await bridgeDepositBox.methods.getCurrentTime().call();
      await bridgeDepositBox.methods
        .deposit(
          l2Depositor,
          l2Token.options.address,
          depositAmount,
          defaultSlowRelayFeePct,
          "0", // set to zero to force slow relay for this test.
          currentBlockTime
        )
        .send({ from: l2Depositor });
      await Promise.all([l1Client.update(), l2Client.update()]);
      // As the relayer does not have enough token balance to do the relay (0 minted) should do nothing .
      await relayer.checkForPendingDepositsAndRelay();
      assert.isTrue(lastSpyLogIncludes(spy, "Not relaying deposit"));

      // Mint the relayer some tokens and try again.
      await l1Token.methods.mint(l1Relayer, toBN(depositAmount).muln(2)).send({ from: l1Owner });
      await l1Token.methods.approve(bridgePool.options.address, toBN(depositAmount).muln(2)).send({ from: l1Relayer });
      await relayer.checkForPendingDepositsAndRelay();
      assert.isTrue(lastSpyLogIncludes(spy, "Slow Relay executed"));
    });
    it("Can correctly detect and produce speedup relays", async function () {
      // Make a deposit on L2 and relay it. Then, check the relayer picks this up and speeds up the relay.
      await l2Token.methods.approve(bridgeDepositBox.options.address, depositAmount).send({ from: l2Depositor });
      const currentBlockTime = await bridgeDepositBox.methods.getCurrentTime().call();
      await bridgeDepositBox.methods
        .deposit(
          l2Depositor,
          l2Token.options.address,
          depositAmount,
          defaultSlowRelayFeePct,
          defaultInstantRelayFeePct,
          currentBlockTime
        )
        .send({ from: l2Depositor });

      // Relay it from the tests to mimic someone else doing the slow relay.
      await l1Token.methods.mint(l1Owner, toBN(depositAmount).muln(2)).send({ from: l1Owner });
      await l1Token.methods.approve(bridgePool.options.address, toBN(depositAmount).muln(2)).send({ from: l1Owner });
      await bridgePool.methods
        .relayDeposit(
          "0",
          currentBlockTime,
          l2Depositor,
          l2Depositor,
          depositAmount,
          defaultSlowRelayFeePct,
          defaultInstantRelayFeePct,
          currentBlockTime,
          defaultRealizedLpFeePct
        )
        .send({ from: l1Owner });

      // Now, run the relayer. the bot should detect that a relay has been created but not yet sped up. It should
      // correctly detect this and submit the relay speed up transaction.
      await Promise.all([l1Client.update(), l2Client.update()]);
      // As the relayer does not have enough token balance to do the relay (0 minted) should do nothing .
      await relayer.checkForPendingDepositsAndRelay();
      assert.isTrue(lastSpyLogIncludes(spy, "Not relaying deposit"));

      // Mint the relayer some tokens and try again.
      await l1Token.methods.mint(l1Relayer, toBN(depositAmount).muln(2)).send({ from: l1Owner });
      await l1Token.methods.approve(bridgePool.options.address, toBN(depositAmount).muln(2)).send({ from: l1Relayer });
      await relayer.checkForPendingDepositsAndRelay();
<<<<<<< HEAD
      assert.isTrue(lastSpyLogIncludes(spy, "Slow relay sped up"));
    });
    it("Can correctly instantly relay deposits", async function () {
      // Make a deposit on L2 and see that the relayer correctly sends a slow relay and speedup it in the same tx.
      await l2Token.methods.approve(bridgeDepositBox.options.address, depositAmount).send({ from: l2Depositor });
      const currentBlockTime = await bridgeDepositBox.methods.getCurrentTime().call();
      await bridgeDepositBox.methods
        .deposit(
          l2Depositor,
          l2Token.options.address,
          depositAmount,
          defaultSlowRelayFeePct,
          defaultInstantRelayFeePct,
          currentBlockTime
        )
        .send({ from: l2Depositor });

      // Now, run the relayer. the bot should detect that a relay has been created but not yet sped up. It should
      // correctly detect this and submit the relay speed up transaction.
      await Promise.all([l1Client.update(), l2Client.update()]);
      // As the relayer does not have enough token balance to do the relay (0 minted) should do nothing.
      await relayer.checkForPendingDepositsAndRelay();
      assert.isTrue(lastSpyLogIncludes(spy, "Not relaying deposit"));

      // Mint the relayer some tokens and try again.
      await l1Token.methods.mint(l1Relayer, toBN(depositAmount).muln(2)).send({ from: l1Owner });
      await l1Token.methods.approve(bridgePool.options.address, toBN(depositAmount).muln(2)).send({ from: l1Relayer });
      await relayer.checkForPendingDepositsAndRelay();
      assert.isTrue(lastSpyLogIncludes(spy, "Relay instantly sent"));
=======
      assert.isTrue(lastSpyLogIncludes(spy, "Relay instantly sped up"));
>>>>>>> dfb578a1
    });
  });
});<|MERGE_RESOLUTION|>--- conflicted
+++ resolved
@@ -5,11 +5,7 @@
   lastSpyLogIncludes,
   GasEstimator,
   Deposit,
-<<<<<<< HEAD
-  RelayAbility,
-=======
   ClientRelayState,
->>>>>>> dfb578a1
 } from "@uma/financial-templates-lib";
 const { predeploys } = require("@eth-optimism/contracts");
 import winston from "winston";
@@ -67,11 +63,7 @@
 const depositAmount = toWei("1");
 
 // Tested file
-<<<<<<< HEAD
-import { Relayer, RelayType } from "../src/Relayer";
-=======
 import { Relayer, ShouldRelay } from "../src/Relayer";
->>>>>>> dfb578a1
 
 describe("Relayer.ts", function () {
   let l1Accounts;
@@ -207,11 +199,7 @@
   });
   describe("Should relay logic", () => {
     let deposit: Deposit;
-<<<<<<< HEAD
-    let relayAbility: RelayAbility;
-=======
     let clientRelayState: ClientRelayState;
->>>>>>> dfb578a1
     beforeEach(async function () {
       // Create a sample deposit with default data.
       deposit = {
@@ -228,27 +216,13 @@
       };
 
       // Set the relay ability to any. This represents a deposit that has not had any data brought to L1 yet.
-<<<<<<< HEAD
-      relayAbility = RelayAbility.Any;
-=======
       clientRelayState = ClientRelayState.Uninitialized;
->>>>>>> dfb578a1
     });
     it("Correctly decides when to do nothing relay", async function () {
       // There are two cases where the relayer should do nothing: a) it does not have enough token balance and b) when
       // the relay is already finalized. test each:
 
       // a) Dont add any tokens to the relayer. The relayer does not have enough to do any action and should do nothing.
-<<<<<<< HEAD
-      assert.equal(await relayer.shouldRelay(deposit, relayAbility, toBN(defaultRealizedLpFeePct)), RelayType.Ignore);
-
-      // b) Mint tokens to the relayer BUT set the RelayAbility to None. This is the case once the Relay has already been
-      // finalized by another relayer and there is nothing to do. Again, the return should be Ignore.
-      await l1Token.methods.mint(l1Relayer, toBN(depositAmount).muln(2)).send({ from: l1Owner });
-      await l1Token.methods.approve(bridgePool.options.address, toBN(depositAmount).muln(2)).send({ from: l1Relayer });
-      relayAbility = RelayAbility.None;
-      assert.equal(await relayer.shouldRelay(deposit, relayAbility, toBN(defaultRealizedLpFeePct)), RelayType.Ignore);
-=======
       assert.equal(
         await relayer.shouldRelay(deposit, clientRelayState, toBN(defaultRealizedLpFeePct)),
         ShouldRelay.Ignore
@@ -263,20 +237,11 @@
         await relayer.shouldRelay(deposit, clientRelayState, toBN(defaultRealizedLpFeePct)),
         ShouldRelay.Ignore
       );
->>>>>>> dfb578a1
     });
     it("Correctly decides when to slow relay", async function () {
       // The only time the relayer should decide to do a slow relay is when: a) the relayer has enough tokens, b) the
       // deposit has had no other relayer pick it up and c) the deposit contains a instantRelayFeePct set to 0.
 
-<<<<<<< HEAD
-      // Mint tokens, set RelayAbility to Any and update instantRelayFeePct.
-      await l1Token.methods.mint(l1Relayer, toBN(defaultProposerBondPct).muln(2)).send({ from: l1Owner });
-      await l1Token.methods.approve(bridgePool.options.address, toBN(depositAmount).muln(2)).send({ from: l1Relayer });
-      relayAbility = RelayAbility.Any;
-      deposit.instantRelayFeePct = "0";
-      assert.equal(await relayer.shouldRelay(deposit, relayAbility, toBN(defaultRealizedLpFeePct)), RelayType.Slow);
-=======
       // Mint tokens, set ClientRelayState to Any and update instantRelayFeePct.
       await l1Token.methods.mint(l1Relayer, toBN(defaultProposerBondPct).muln(2)).send({ from: l1Owner });
       await l1Token.methods.approve(bridgePool.options.address, toBN(depositAmount).muln(2)).send({ from: l1Relayer });
@@ -286,32 +251,23 @@
         await relayer.shouldRelay(deposit, clientRelayState, toBN(defaultRealizedLpFeePct)),
         ShouldRelay.Slow
       );
->>>>>>> dfb578a1
 
       // Validate the negative cases.
 
       // a) The amount minted to the relayer is enough to cover the proposer bond but not the instant relay. Therefore
       // even if the relay is instantly profitable the relayer should choose to slow relay as it's all it can afford.
       deposit.instantRelayFeePct = toWei("0.05");
-<<<<<<< HEAD
-      assert.equal(await relayer.shouldRelay(deposit, relayAbility, toBN(defaultRealizedLpFeePct)), RelayType.Slow);
+      assert.equal(
+        await relayer.shouldRelay(deposit, clientRelayState, toBN(defaultRealizedLpFeePct)),
+        ShouldRelay.Slow
+      );
 
       // b) If the relayer is sent more tokens and instantRelayFeePct is anything greater than zero with the relay this.state.// set to any then the relayer should not propose a slow relay.
       await l1Token.methods.mint(l1Relayer, toBN(depositAmount).muln(2)).send({ from: l1Owner });
-      assert.notEqual(await relayer.shouldRelay(deposit, relayAbility, toBN(defaultRealizedLpFeePct)), RelayType.Slow);
-=======
-      assert.equal(
+      assert.notEqual(
         await relayer.shouldRelay(deposit, clientRelayState, toBN(defaultRealizedLpFeePct)),
         ShouldRelay.Slow
       );
-
-      // b) If the relayer is sent more tokens and instantRelayFeePct is anything greater than zero with the relay this.state.// set to any then the relayer should not propose a slow relay.
-      await l1Token.methods.mint(l1Relayer, toBN(depositAmount).muln(2)).send({ from: l1Owner });
-      assert.notEqual(
-        await relayer.shouldRelay(deposit, clientRelayState, toBN(defaultRealizedLpFeePct)),
-        ShouldRelay.Slow
-      );
->>>>>>> dfb578a1
     });
     it("Correctly decides when to instant relay", async function () {
       // The relayer should instant relay when: a) the relay has not yet been brought onto L1 (uninitialized), b) the
@@ -319,29 +275,6 @@
       // bot has enough token balance to front both the slow relay token requirement AND instant token requirement and
       // c) the profit from instant relaying is more than the profit from slow relaying (i.e instantRelayFeePct>0).
 
-<<<<<<< HEAD
-      // Mint tokens and set RelayAbility to any.
-      await l1Token.methods.mint(l1Relayer, toBN(depositAmount).muln(2)).send({ from: l1Owner });
-      await l1Token.methods.approve(bridgePool.options.address, toBN(depositAmount).muln(2)).send({ from: l1Relayer });
-      relayAbility = RelayAbility.Any;
-      assert.equal(await relayer.shouldRelay(deposit, relayAbility, toBN(defaultRealizedLpFeePct)), RelayType.Instant);
-
-      // Modifying any of the above 3 conditions should make the bot not instant relay.
-
-      // a) RelayAbility set to SpeedUpOnly
-      relayAbility = RelayAbility.SpeedUpOnly;
-      assert.notEqual(
-        await relayer.shouldRelay(deposit, relayAbility, toBN(defaultRealizedLpFeePct)),
-        RelayType.Instant
-      );
-
-      // b) RelayAbility set to SpeedUpOnly back to Any and profit set to something that makes instant relay less profit
-      relayAbility = RelayAbility.Any;
-      deposit.instantRelayFeePct = "0";
-      assert.notEqual(
-        await relayer.shouldRelay(deposit, relayAbility, toBN(defaultRealizedLpFeePct)),
-        RelayType.Instant
-=======
       // Mint tokens and set ClientRelayState to any.
       await l1Token.methods.mint(l1Relayer, toBN(depositAmount).muln(2)).send({ from: l1Owner });
       await l1Token.methods.approve(bridgePool.options.address, toBN(depositAmount).muln(2)).send({ from: l1Relayer });
@@ -366,20 +299,14 @@
       assert.notEqual(
         await relayer.shouldRelay(deposit, clientRelayState, toBN(defaultRealizedLpFeePct)),
         ShouldRelay.Instant
->>>>>>> dfb578a1
       );
 
       // c) reset the instantRelayFeePct and set the token balance of the relayer to something too little to instant
       deposit.instantRelayFeePct = defaultInstantRelayFeePct;
       await l1Token.methods.transfer(l1Owner, toBN(depositAmount).muln(1.5)).send({ from: l1Relayer });
       assert.notEqual(
-<<<<<<< HEAD
-        await relayer.shouldRelay(deposit, relayAbility, toBN(defaultRealizedLpFeePct)),
-        RelayType.Instant
-=======
         await relayer.shouldRelay(deposit, clientRelayState, toBN(defaultRealizedLpFeePct)),
         ShouldRelay.Instant
->>>>>>> dfb578a1
       );
     });
     it("Correctly decides when to speedup relay", async function () {
@@ -388,34 +315,15 @@
 
       await l1Token.methods.mint(l1Relayer, toBN(depositAmount).muln(2)).send({ from: l1Owner });
       await l1Token.methods.approve(bridgePool.options.address, toBN(depositAmount).muln(2)).send({ from: l1Relayer });
-<<<<<<< HEAD
-      relayAbility = RelayAbility.SpeedUpOnly;
-      assert.equal(await relayer.shouldRelay(deposit, relayAbility, toBN(defaultRealizedLpFeePct)), RelayType.SpeedUp);
-=======
       clientRelayState = ClientRelayState.Pending;
       assert.equal(
         await relayer.shouldRelay(deposit, clientRelayState, toBN(defaultRealizedLpFeePct)),
         ShouldRelay.SpeedUp
       );
->>>>>>> dfb578a1
 
       // Modify above conditions:
 
       // a) not in SpeedUpOnly State
-<<<<<<< HEAD
-      relayAbility = RelayAbility.Any;
-      assert.notEqual(
-        await relayer.shouldRelay(deposit, relayAbility, toBN(defaultRealizedLpFeePct)),
-        RelayType.SpeedUp
-      );
-
-      // b) reset in  RelayAbility and bot does not have enough balance.
-      relayAbility = RelayAbility.SpeedUpOnly;
-      await l1Token.methods.transfer(l1Owner, toBN(depositAmount).muln(1.5)).send({ from: l1Relayer });
-      assert.notEqual(
-        await relayer.shouldRelay(deposit, relayAbility, toBN(defaultRealizedLpFeePct)),
-        RelayType.SpeedUp
-=======
       clientRelayState = ClientRelayState.Uninitialized;
       assert.notEqual(
         await relayer.shouldRelay(deposit, clientRelayState, toBN(defaultRealizedLpFeePct)),
@@ -428,7 +336,6 @@
       assert.notEqual(
         await relayer.shouldRelay(deposit, clientRelayState, toBN(defaultRealizedLpFeePct)),
         ShouldRelay.SpeedUp
->>>>>>> dfb578a1
       );
     });
   });
@@ -517,7 +424,6 @@
       await l1Token.methods.mint(l1Relayer, toBN(depositAmount).muln(2)).send({ from: l1Owner });
       await l1Token.methods.approve(bridgePool.options.address, toBN(depositAmount).muln(2)).send({ from: l1Relayer });
       await relayer.checkForPendingDepositsAndRelay();
-<<<<<<< HEAD
       assert.isTrue(lastSpyLogIncludes(spy, "Slow relay sped up"));
     });
     it("Can correctly instantly relay deposits", async function () {
@@ -547,9 +453,6 @@
       await l1Token.methods.approve(bridgePool.options.address, toBN(depositAmount).muln(2)).send({ from: l1Relayer });
       await relayer.checkForPendingDepositsAndRelay();
       assert.isTrue(lastSpyLogIncludes(spy, "Relay instantly sent"));
-=======
-      assert.isTrue(lastSpyLogIncludes(spy, "Relay instantly sped up"));
->>>>>>> dfb578a1
     });
   });
 });