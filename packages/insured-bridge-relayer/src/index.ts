--- conflicted
+++ resolved
@@ -38,17 +38,10 @@
     // Create L1/L2 clients to pull data to inform the relayer.
     // todo: add in start and ending block numbers (if need be).
     const l1Client = new InsuredBridgeL1Client(logger, web3, config.bridgeAdmin);
-<<<<<<< HEAD
-
-    // TODO: this is right now using the same web3 object. this is wrong. it should use an L2web3 object.ƒ
-    const l2Client = new InsuredBridgeL2Client(logger, web3, await getL2DepositBoxAddress(web3, config.bridgeAdmin));
-
-=======
 
     // TODO: this is right now using the same web3 object. this is wrong. it should use an L2web3 object.
     const l2Client = new InsuredBridgeL2Client(logger, web3, await getL2DepositBoxAddress(web3, config.bridgeAdmin));
 
->>>>>>> dfb578a1
     // For all specified whitelisted L1 tokens that this relayer supports, approve the bridge pool to spend them. This
     // method will error if the bot runner has specified a L1 tokens that is not part of the Bridge Admin whitelist.
     await approveL1Tokens(logger, web3, gasEstimator, accounts[0], config.bridgeAdmin, config.whitelistedRelayL1Tokens);
