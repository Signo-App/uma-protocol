--- conflicted
+++ resolved
@@ -5,7 +5,6 @@
 
 import { runTransaction, createEtherscanLinkMarkdown, createFormatFunction, PublicNetworks } from "@uma/common";
 import { getAbi } from "@uma/contracts-node";
-import type { BridgeDepositBoxWeb3 } from "@uma/contracts-node";
 import {
   InsuredBridgeL1Client,
   InsuredBridgeL2Client,
@@ -860,34 +859,7 @@
 
       // Look up all blocks from contract deployment time to latest to ensure that a deposit, if it exists, is found.
       while (deposit === undefined) {
-<<<<<<< HEAD
-        const [fundsDepositedEvents] = await Promise.all([
-          this.l2Client.bridgeDepositBox.getPastEvents("FundsDeposited", l2BlockSearchConfig),
-        ]);
-        // If there is a fallback L2 web3 provider, check that the deposit box events are also found by those providers,
-        // otherwise throw an error. This allows the caller to have additional confidence about the accuracy of fetched L2
-        // state.
-        const fundsDepositedTransactionHashes = fundsDepositedEvents.map((event) => event.transactionHash);
-        for (let i = 0; i < this.l2Client.fallbackL2Web3s.length; i++) {
-          const _bridgeDepositBox = (new this.l2Client.fallbackL2Web3s[i].eth.Contract(
-            getAbi("BridgeDepositBox"),
-            this.l2Client.bridgeDepositAddress
-          ) as unknown) as BridgeDepositBoxWeb3;
-          const [_fundsDepositedEvents] = await Promise.all([
-            _bridgeDepositBox.getPastEvents("FundsDeposited", l2BlockSearchConfig),
-          ]);
-          _fundsDepositedEvents.forEach((event) => {
-            if (!fundsDepositedTransactionHashes.includes(event.transactionHash)) {
-              throw new Error(
-                `FundsDeposited transaction hash ${event.transactionHash} found in fallback l2 provider not found in first l2 web3 provider`
-              );
-            }
-          });
-        }
-
-=======
         const [fundsDepositedEvents] = await this.l2Client.getEventsForBlockSearch(l2BlockSearchConfig);
->>>>>>> 637e7576
         // For any found deposits, try to match it with the relay:
         for (const fundsDepositedEvent of fundsDepositedEvents) {
           const _deposit: Deposit = {
