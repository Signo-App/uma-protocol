--- conflicted
+++ resolved
@@ -105,13 +105,8 @@
         );
         // If relay cannot occur because its pending and already sped up, then exit early.
         if (hasInstantRelayer && relayableDeposit.status == ClientRelayState.Pending) {
-<<<<<<< HEAD
-          this.logger.warn({
+          this.logger.debug({
             at: "Relayer",
-=======
-          this.logger.debug({
-            at: "InsuredBridgeRelayer#Relayer",
->>>>>>> 09c9b720
             message: "Relay pending and already sped up 😖",
             realizedLpFeePct: realizedLpFeePct.toString(),
             relayState: relayableDeposit.status,
@@ -376,13 +371,8 @@
 
       if (receipt.events)
         this.logger.info({
-<<<<<<< HEAD
-          at: "Relayer",
-          type: "Slow Relay executed  🐌",
-=======
-          at: "InsuredBridgeRelayer#Relayer",
+          at: "Relayer",
           message: "Slow Relay executed  🐌",
->>>>>>> 09c9b720
           tx: receipt.transactionHash,
           chainId: receipt.events.DepositRelayed.returnValues.depositData.chainId,
           depositId: receipt.events.DepositRelayed.returnValues.depositData.depositId,
@@ -404,11 +394,7 @@
         });
       else throw receipt;
     } catch (error) {
-<<<<<<< HEAD
-      this.logger.error({ at: "Relayer", type: "Something errored slow relaying!", error });
-=======
-      this.logger.error({ at: "InsuredBridgeRelayer#Relayer", message: "Something errored slow relaying!", error });
->>>>>>> 09c9b720
+      this.logger.error({ at: "Relayer", message: "Something errored slow relaying!", error });
     }
   }
 
@@ -424,13 +410,8 @@
 
       if (receipt.events)
         this.logger.info({
-<<<<<<< HEAD
-          at: "Relayer",
-          type: "Slow relay sped up 🏇",
-=======
-          at: "InsuredBridgeRelayer#Relayer",
+          at: "Relayer",
           message: "Slow relay sped up 🏇",
->>>>>>> 09c9b720
           tx: receipt.transactionHash,
           depositHash: receipt.events.RelaySpedUp.returnValues.depositHash,
           instantRelayer: receipt.events.RelaySpedUp.returnValues.instantRelayer,
@@ -443,11 +424,7 @@
         });
       else throw receipt;
     } catch (error) {
-<<<<<<< HEAD
-      this.logger.error({ at: "Relayer", type: "Something errored speeding up relay!", error });
-=======
-      this.logger.error({ at: "InsuredBridgeRelayer#Relayer", message: "Something errored speeding up relay!", error });
->>>>>>> 09c9b720
+      this.logger.error({ at: "Relayer", message: "Something errored speeding up relay!", error });
     }
   }
 
@@ -462,13 +439,8 @@
       });
       if (receipt.events)
         this.logger.info({
-<<<<<<< HEAD
-          at: "Relayer",
-          type: "Relay instantly sent 🚀",
-=======
-          at: "InsuredBridgeRelayer#Relayer",
+          at: "Relayer",
           message: "Relay instantly sent 🚀",
->>>>>>> 09c9b720
           tx: receipt.transactionHash,
           chainId: receipt.events.DepositRelayed.returnValues.depositData.chainId,
           depositId: receipt.events.DepositRelayed.returnValues.depositData.depositId,
@@ -491,15 +463,7 @@
         });
       else throw receipt;
     } catch (error) {
-<<<<<<< HEAD
-      this.logger.error({ at: "Relayer", type: "Something errored instantly relaying!", error });
-=======
-      this.logger.error({
-        at: "InsuredBridgeRelayer#Relayer",
-        message: "Something errored instantly relaying!",
-        error,
-      });
->>>>>>> 09c9b720
+      this.logger.error({ at: "Relayer", message: "Something errored instantly relaying!", error });
     }
   }
 
@@ -514,13 +478,8 @@
       });
       if (receipt.events)
         this.logger.info({
-<<<<<<< HEAD
-          at: "Relayer",
-          type: "Relay settled 💸",
-=======
-          at: "InsuredBridgeRelayer#Relayer",
+          at: "Relayer",
           message: "Relay settled 💸",
->>>>>>> 09c9b720
           tx: receipt.transactionHash,
           depositHash: receipt.events.RelaySettled.returnValues.depositHash,
           caller: receipt.events.RelaySettled.returnValues.caller,
@@ -533,8 +492,7 @@
         });
       else throw receipt;
     } catch (error) {
-<<<<<<< HEAD
-      this.logger.error({ at: "Relayer", type: "Something errored settling relay!", error });
+      this.logger.error({ at: "Relayer", message: "Something errored settling relay!", error });
     }
   }
 
@@ -552,7 +510,7 @@
         if (receipt.events.RelayDisputed) {
           this.logger.info({
             at: "Disputer",
-            type: "Disputed pending relay. Relay was deleted. 🚓",
+            message: "Disputed pending relay. Relay was deleted. 🚓",
             tx: receipt.transactionHash,
             depositHash: receipt.events.RelayDisputed.returnValues.depositHash,
             relayHash: receipt.events.RelayDisputed.returnValues.relayHash,
@@ -562,7 +520,7 @@
         } else if (receipt.events.RelayCanceled) {
           this.logger.info({
             at: "Disputer",
-            type: "Dispute failed to send to OO. Relay was deleted. 🚓",
+            message: "Dispute failed to send to OO. Relay was deleted. 🚓",
             tx: receipt.transactionHash,
             depositHash: receipt.events.RelayCanceled.returnValues.depositHash,
             relayHash: receipt.events.RelayCanceled.returnValues.relayHash,
@@ -572,14 +530,7 @@
         } else throw receipt;
       } else throw receipt;
     } catch (error) {
-      this.logger.error({ at: "Disputer", type: "Something errored disputing relay!", error });
-=======
-      this.logger.error({
-        at: "InsuredBridgeRelayer#Relayer",
-        message: "Something errored instantly relaying!",
-        error,
-      });
->>>>>>> 09c9b720
+      this.logger.error({ at: "Disputer", message: "Something errored disputing relay!", error });
     }
   }
 
@@ -678,13 +629,8 @@
   ) {
     switch (shouldRelay) {
       case RelaySubmitType.Ignore:
-<<<<<<< HEAD
-        this.logger.warn({
-          at: "Relayer",
-=======
         this.logger.debug({
-          at: "InsuredBridgeRelayer#Relayer",
->>>>>>> 09c9b720
+          at: "Relayer",
           message: "Not relaying potentially unprofitable deposit, or insufficient balance 😖",
           realizedLpFeePct: realizedLpFeePct.toString(),
           relayState: relayableDeposit.status,
@@ -712,11 +658,7 @@
         if (pendingRelay === undefined)
           // The `pendingRelay` should never be undefined if shouldRelay returns SpeedUp, but we have to catch the
           // undefined type that is returned by the L1 client method.
-<<<<<<< HEAD
-          this.logger.error({ at: "Relayer", type: "speedUpRelay: undefined relay" });
-=======
-          this.logger.error({ at: "InsuredBridgeRelayer#Relayer", message: "speedUpRelay: undefined relay" });
->>>>>>> 09c9b720
+          this.logger.error({ at: "Relayer", message: "speedUpRelay: undefined relay" });
         else await this.speedUpRelay(relayableDeposit.deposit, pendingRelay);
         break;
       case RelaySubmitType.Instant:
