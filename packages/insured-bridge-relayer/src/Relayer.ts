import winston from "winston";
import Web3 from "web3";
const { toWei, toBN } = Web3.utils;
const fixedPointAdjustment = toBN(toWei("1"));

import { runTransaction } from "@uma/common";
import {
  InsuredBridgeL1Client,
  InsuredBridgeL2Client,
  GasEstimator,
  Deposit,
  Relay,
  ClientRelayState,
} from "@uma/financial-templates-lib";
import { getTokenBalance } from "./RelayerHelpers";

import type { BN, TransactionType } from "@uma/common";

// Stores state of Relay (i.e. Pending, Uninitialized, Finalized) and linked L2 deposit parameters.
type RelayableDeposit = { status: ClientRelayState; deposit: Deposit };
// Key for RelayableDeposits is L1 token address.
type RelayableDeposits = { [key: string]: [RelayableDeposit] };

export enum RelaySubmitType {
  Slow,
  SpeedUp,
  Instant,
  Ignore,
}

export class Relayer {
  /**
   * @notice Constructs new Relayer Instance.
   * @param {Object} logger Module used to send logs.
   * @param {Object} l1Client Client for fetching L1 data from the insured bridge pool and admin contracts.
   * @param {Object} l2Client Client for fetching L2 deposit data.
   * @param {Array} whitelistedRelayL1Tokens List of whitelisted L1 tokens that the relayer supports.
   * @param {string} account Unlocked web3 account to send L1 messages.
   */
  constructor(
    readonly logger: winston.Logger,
    readonly gasEstimator: GasEstimator,
    readonly l1Client: InsuredBridgeL1Client,
    readonly l2Client: InsuredBridgeL2Client,
    readonly whitelistedRelayL1Tokens: string[],
    readonly account: string
  ) {}

  async checkForPendingDepositsAndRelay(): Promise<undefined> {
    this.logger.debug({ at: "Relayer", message: "Checking for pending deposits and relaying" });

    // Build dictionary of relayable deposits keyed by L1 tokens.
    const relayableDeposits: RelayableDeposits = this.getRelayableDeposits();
    if (Object.keys(relayableDeposits).length == 0) {
      this.logger.debug({ at: "Relayer", message: "No relayable deposits for any whitelisted tokens" });
      return;
    }

    // Fetch pending relays (if any) for each relayable deposit and then decide whether to submit a relay (and what
    // type of relay) or dispute.
    for (const l1Token of Object.keys(relayableDeposits)) {
      this.logger.debug({
        at: "Relayer",
        message: `Processing ${relayableDeposits[l1Token].length} relayable deposits for L1Token`,
        l1Token,
      });
      for (const relayableDeposit of relayableDeposits[l1Token]) {
        const pendingRelay: Relay | undefined = this.l1Client.getRelayForDeposit(l1Token, relayableDeposit.deposit);
        if (pendingRelay) {
          // We need to perform some prechecks on the relay before we attempt to submit a relay. First, we need to check
          // if the relay has expired, for if it has then we cannot do anything with it except settle it. Second, we need
          // to check the pending relay's parameters (i.e. any data not included in the deposit hash) and verify that
          // they are correct. If they are not then we have an option to dispute it, or just ignore it as a potential
          // speedup candidate.
          const relayStatus = await this.getRelayStatus(pendingRelay, relayableDeposit.deposit);
          if (relayStatus.relayExpired.isExpired) {
            this.logger.debug({
              at: "Relayer",
              message: "Pending relay has expired, ignoring",
              pendingRelay,
              relayableDeposit,
              expirationTime: relayStatus.relayExpired.expirationTime,
              contractTime: relayStatus.relayExpired.contractTime,
            });
            continue;
          } else if (relayStatus.relayDisputable.canDispute) {
            this.logger.debug({
              at: "Relayer",
              message: "Pending relay is invalid",
              pendingRelay,
              relayableDeposit,
              reason: relayStatus.relayDisputable.reason,
            });
            // TODO: Optionally dispute the relay here if DISPUTE_MODE=true
            continue;
          }
        }

        // TODO: Optionally attempt to submit relay transaction if RELAY_MODE=true
        // If there is no pending relay for deposit, there is possibility we can either relay it or relay and speed it
        // up.

        // If relay is valid, then account for profitability and bot token balance when deciding how to relay.
        const realizedLpFeePct = await this.l1Client.calculateRealizedLpFeePctForDeposit(relayableDeposit.deposit);
        const hasInstantRelayer = this.l1Client.hasInstantRelayer(
          relayableDeposit.deposit.l1Token,
          relayableDeposit.deposit.depositHash,
          realizedLpFeePct.toString()
        );
        // If relay cannot occur because its finalized or pending and already sped up, then exit early.
        if (
          relayableDeposit.status == ClientRelayState.Finalized ||
          (hasInstantRelayer && relayableDeposit.status == ClientRelayState.Pending)
        ) {
          this.logger.warn({
            at: "InsuredBridgeRelayer#Relayer",
            message: "Relay already finalized or pending and already sped up 😖",
            realizedLpFeePct: realizedLpFeePct.toString(),
            relayState: relayableDeposit.status,
            hasInstantRelayer,
            relayableDeposit,
          });
          continue;
        }
        const shouldRelay = await this.shouldRelay(
          relayableDeposit.deposit,
          relayableDeposit.status,
          realizedLpFeePct,
          hasInstantRelayer
        );
<<<<<<< HEAD
=======
        switch (shouldRelay) {
          case ShouldRelay.Ignore:
            this.logger.warn({
              at: "InsuredBridgeRelayer#Relayer",
              message: "Not relaying potentially unprofitable deposit, or insufficient balance 😖",
              realizedLpFeePct: realizedLpFeePct.toString(),
              relayState: relayableDeposit.status,
              hasInstantRelayer,
              relayableDeposit,
            });
            break;
          case ShouldRelay.Slow:
            this.logger.debug({
              at: "InsuredBridgeRelayer#Relayer",
              message: "Slow relaying deposit",
              realizedLpFeePct: realizedLpFeePct.toString(),
              relayableDeposit,
            });
            await this.slowRelay(relayableDeposit.deposit, realizedLpFeePct);
            break;
>>>>>>> c72633b0

        // Depending on value of `shouldRelay`, send correct type of relay.
        await this.sendRelayTransaction(shouldRelay, realizedLpFeePct, relayableDeposit, pendingRelay);
      }
    }
  }

  // Only Relay-specific params need to be validated (i.e. those params in the Relay struct of BridgePool). If any
  // Deposit params are incorrect, then the BridgePool's computed deposit hash will be different and the relay won't be
  // found. So, assuming that the relay contains a matching deposit hash, this bot's job is to only consider speeding up
  // relays that are valid, otherwise the bot might lose money without recourse on the relay.

  private async isPendingRelayDisputable(
    relay: Relay,
    deposit: Deposit
  ): Promise<{ canDispute: boolean; reason: string }> {
    const relayRealizedLpFeePct = relay.realizedLpFeePct.toString();
    const expectedRelayRealizedLpFeePct = (await this.l1Client.calculateRealizedLpFeePctForDeposit(deposit)).toString();
    if (relayRealizedLpFeePct !== expectedRelayRealizedLpFeePct)
      return {
        canDispute: true,
        reason: `relayRealizedLpFeePct: ${relayRealizedLpFeePct} != expectedRelayRealizedLpFeePct: ${expectedRelayRealizedLpFeePct}`,
      };
    return { canDispute: false, reason: "" };
  }

  private isRelayExpired(
    relay: Relay,
    deposit: Deposit
  ): { isExpired: boolean; expirationTime: number; contractTime: number } {
    const relayExpirationTime = relay.priceRequestTime + this.l1Client.optimisticOracleLiveness;
    const currentContractTime = this.l1Client.getBridgePoolForDeposit(deposit).currentTime;
    return {
      isExpired: relayExpirationTime <= currentContractTime,
      expirationTime: relayExpirationTime,
      contractTime: currentContractTime,
    };
  }

  private async getRelayStatus(
    relay: Relay,
    deposit: Deposit
  ): Promise<{
    relayExpired: { isExpired: boolean; expirationTime: number; contractTime: number };
    relayDisputable: { canDispute: boolean; reason: string };
  }> {
    // Check if relay is expired. If it has expired, then its not disputable and can only be settled.
    const relayExpired = this.isRelayExpired(relay, deposit);
    const relayDisputable = await this.isPendingRelayDisputable(relay, deposit);
    return {
      relayExpired,
      relayDisputable,
    };
  }

  private async shouldRelay(
    deposit: Deposit,
    clientRelayState: ClientRelayState,
    realizedLpFeePct: BN,
    hasInstantRelayer: boolean
  ): Promise<RelaySubmitType> {
    const [l1TokenBalance, proposerBondPct] = await Promise.all([
      getTokenBalance(this.l1Client.l1Web3, deposit.l1Token, this.account),
      this.l1Client.getProposerBondPct(),
    ]);
    const relayTokenRequirement = this.getRelayTokenRequirement(deposit, proposerBondPct, realizedLpFeePct);

    // There are three different kinds of profits that the bot can produce:
    let slowProfit = toBN("0");
    let speedUpProfit = toBN("0");
    let instantProfit = toBN("0");
    // Based on the bots token balance, and the relay state we can compute the profitability of each action.

    // a) Balance is large enough to do a slow relay. No relay action has happened on L1 yet for this deposit.
    if (l1TokenBalance.gte(relayTokenRequirement.slow) && clientRelayState === ClientRelayState.Uninitialized)
      slowProfit = toBN(deposit.amount).mul(toBN(deposit.slowRelayFeePct)).div(fixedPointAdjustment);

    // b) Balance is large enough to instant relay and the relay does not have an instant relayer. Deposit is in any state except finalized (i.e can be slow relayed
    // and sped up or only sped up.)
    if (
      !hasInstantRelayer &&
      l1TokenBalance.gte(relayTokenRequirement.instant) &&
      clientRelayState !== ClientRelayState.Finalized
    )
      speedUpProfit = toBN(deposit.amount).mul(toBN(deposit.instantRelayFeePct)).div(fixedPointAdjustment);

    // c) Balance is large enough to slow relay and then speed up. Only considered if no L1 action has happened yet as
    // wont be able to do an instant relay if the relay has already been slow relayed. In that case, should speedUp.
    if (
      l1TokenBalance.gte(relayTokenRequirement.slow.add(relayTokenRequirement.instant)) &&
      clientRelayState == ClientRelayState.Uninitialized
    )
      instantProfit = slowProfit.add(speedUpProfit);

    // Finally, decide what action to do based on the relative profits.
    if (instantProfit.gt(speedUpProfit) && instantProfit.gt(slowProfit)) return RelaySubmitType.Instant;

    if (speedUpProfit.gt(slowProfit)) return RelaySubmitType.SpeedUp;
    if (slowProfit.gt(toBN("0"))) return RelaySubmitType.Slow;
    return RelaySubmitType.Ignore;
  }

  private async slowRelay(deposit: Deposit, realizedLpFeePct: BN) {
    await this.gasEstimator.update();
    try {
      const { receipt, transactionConfig } = await runTransaction({
        web3: this.l1Client.l1Web3,
        transaction: this.generateSlowRelayTx(deposit, realizedLpFeePct),
        transactionConfig: { gasPrice: this.gasEstimator.getCurrentFastPrice().toString(), from: this.account },
        availableAccounts: 1,
      });

      if (receipt.events)
        this.logger.info({
          at: "InsuredBridgeRelayer#Relayer",
          type: "Slow Relay executed  🐌",
          tx: receipt.transactionHash,
          chainId: receipt.events.DepositRelayed.returnValues.depositData.chainId,
          depositId: receipt.events.DepositRelayed.returnValues.depositData.depositId,
          sender: receipt.events.DepositRelayed.returnValues.depositData.l2Sender,
          slowRelayer: receipt.events.DepositRelayed.returnValues.relay.slowRelayer,
          recipient: receipt.events.DepositRelayed.returnValues.depositData.l1Recipient,
          l1Token: receipt.events.DepositRelayed.returnValues.l1Token,
          amount: receipt.events.DepositRelayed.returnValues.depositData.amount,
          slowRelayFeePct: receipt.events.DepositRelayed.returnValues.depositData.slowRelayFeePct,
          instantRelayFeePct: receipt.events.DepositRelayed.returnValues.depositData.instantRelayFeePct,
          quoteTimestamp: receipt.events.DepositRelayed.returnValues.depositData.quoteTimestamp,
          realizedLpFeePct: receipt.events.DepositRelayed.returnValues.relay.realizedLpFeePct,
          relayId: receipt.events.DepositRelayed.returnValues.relay.relayId,
          relayState: receipt.events.DepositRelayed.returnValues.relay.relayState,
          priceRequestTime: receipt.events.DepositRelayed.returnValues.relay.priceRequestTime,
          relayAncillaryDataHash: receipt.events.DepositRelayed.returnValues.relayAncillaryDataHash,
          depositHash: receipt.events.DepositRelayed.returnValues.depositHash,
          transactionConfig,
        });
      else throw receipt;
    } catch (error) {
      this.logger.error({ at: "InsuredBridgeRelayer#Relayer", type: "Something errored slow relaying!", error });
    }
  }

  private async speedUpRelay(deposit: Deposit, relay: Relay) {
    await this.gasEstimator.update();
    try {
      const { receipt, transactionConfig } = await runTransaction({
        web3: this.l1Client.l1Web3,
        transaction: this.generateSpeedUpRelayTx(deposit, relay),
        transactionConfig: { gasPrice: this.gasEstimator.getCurrentFastPrice().toString(), from: this.account },
        availableAccounts: 1,
      });

      if (receipt.events)
        this.logger.info({
          at: "InsuredBridgeRelayer#Relayer",
          type: "Slow relay sped up 🏇",
          tx: receipt.transactionHash,
          depositHash: receipt.events.RelaySpedUp.returnValues.depositHash,
          instantRelayer: receipt.events.RelaySpedUp.returnValues.instantRelayer,
          realizedLpFeePct: receipt.events.RelaySpedUp.returnValues.relay.realizedLpFeePct,
          relayId: receipt.events.RelaySpedUp.returnValues.relay.relayId,
          relayState: receipt.events.RelaySpedUp.returnValues.relay.relayState,
          priceRequestTime: receipt.events.RelaySpedUp.returnValues.relay.priceRequestTime,
          slowRelayer: receipt.events.RelaySpedUp.returnValues.relay.slowRelayer,
          transactionConfig,
        });
      else throw receipt;
    } catch (error) {
      this.logger.error({ at: "InsuredBridgeRelayer#Relayer", type: "Something errored speeding up relay!", error });
    }
  }

  private async instantRelay(deposit: Deposit, realizedLpFeePct: BN) {
    await this.gasEstimator.update();
    try {
      const { receipt, transactionConfig } = await runTransaction({
        web3: this.l1Client.l1Web3,
        transaction: this.generateInstantRelayTx(deposit, realizedLpFeePct),
        transactionConfig: { gasPrice: this.gasEstimator.getCurrentFastPrice().toString(), from: this.account },
        availableAccounts: 1,
      });
      if (receipt.events)
        this.logger.info({
          at: "InsuredBridgeRelayer#Relayer",
          type: "Relay instantly sent 🚀",
          tx: receipt.transactionHash,
          chainId: receipt.events.DepositRelayed.returnValues.depositData.chainId,
          depositId: receipt.events.DepositRelayed.returnValues.depositData.depositId,
          sender: receipt.events.DepositRelayed.returnValues.depositData.l2Sender,
          recipient: receipt.events.DepositRelayed.returnValues.depositData.l1Recipient,
          l1Token: receipt.events.DepositRelayed.returnValues.l1Token,
          amount: receipt.events.DepositRelayed.returnValues.depositData.amount,
          slowRelayFeePct: receipt.events.DepositRelayed.returnValues.depositData.slowRelayFeePct,
          instantRelayFeePct: receipt.events.DepositRelayed.returnValues.depositData.instantRelayFeePct,
          quoteTimestamp: receipt.events.DepositRelayed.returnValues.depositData.quoteTimestamp,
          relayAncillaryDataHash: receipt.events.DepositRelayed.returnValues.relayAncillaryDataHash,
          depositHash: receipt.events.RelaySpedUp.returnValues.depositHash,
          instantRelayer: receipt.events.RelaySpedUp.returnValues.instantRelayer,
          realizedLpFeePct: receipt.events.RelaySpedUp.returnValues.relay.realizedLpFeePct,
          relayId: receipt.events.RelaySpedUp.returnValues.relay.relayId,
          relayState: receipt.events.RelaySpedUp.returnValues.relay.relayState,
          priceRequestTime: receipt.events.RelaySpedUp.returnValues.relay.priceRequestTime,
          slowRelayer: receipt.events.RelaySpedUp.returnValues.relay.slowRelayer,
          transactionConfig,
        });
      else throw receipt;
    } catch (error) {
      this.logger.error({ at: "InsuredBridgeRelayer#Relayer", type: "Something errored instantly relaying!", error });
    }
  }

  private generateSlowRelayTx(deposit: Deposit, realizedLpFeePct: BN): TransactionType {
    const bridgePool = this.l1Client.getBridgePoolForDeposit(deposit).contract;
    return (bridgePool.methods.relayDeposit(
      deposit.chainId.toString(),
      deposit.depositId.toString(),
      deposit.l1Recipient,
      deposit.l2Sender,
      deposit.amount,
      deposit.slowRelayFeePct,
      deposit.instantRelayFeePct,
      deposit.quoteTimestamp.toString(),
      realizedLpFeePct
    ) as unknown) as TransactionType;
  }

  private generateSpeedUpRelayTx(deposit: Deposit, relay: Relay): TransactionType {
    const bridgePool = this.l1Client.getBridgePoolForDeposit(deposit).contract;
    return (bridgePool.methods.speedUpRelay(deposit as any, relay as any) as unknown) as TransactionType;
  }

  private generateInstantRelayTx(deposit: Deposit, realizedLpFeePct: BN): TransactionType {
    const bridgePool = this.l1Client.getBridgePoolForDeposit(deposit).contract;
    type ContractDepositArg = Parameters<typeof bridgePool["methods"]["relayAndSpeedUp"]>[0];
    return (bridgePool.methods.relayAndSpeedUp(
      (deposit as unknown) as ContractDepositArg,
      realizedLpFeePct.toString()
    ) as unknown) as TransactionType;
  }

  private getRelayTokenRequirement(
    deposit: Deposit,
    proposerBondPct: BN,
    realizedLpFeePct: BN
  ): { slow: BN; instant: BN } {
    return {
      // slow relay: proposer bond = amount * proposerBondPct
      slow: toBN(deposit.amount).mul(proposerBondPct).div(fixedPointAdjustment),
      // instant relay :amount - LP fee, - slow fee, - instant fee = amount * (1-lpFeePct+slowRelayFeePct+instantRelayFeePct)
      instant: toBN(deposit.amount)
        .mul(
          toBN(toWei("1"))
            .sub(realizedLpFeePct)
            .sub(toBN(deposit.slowRelayFeePct))
            .sub(toBN(deposit.instantRelayFeePct))
        )
        .div(fixedPointAdjustment),
    };
  }

  // Return fresh dictionary of relayable deposits keyed by the L1 token to be sent to recipient.
  private getRelayableDeposits(): RelayableDeposits {
    const relayableDeposits: RelayableDeposits = {};
    for (const l1Token of this.whitelistedRelayL1Tokens) {
      this.logger.debug({ at: "Relayer", message: "Checking relays for token", l1Token });
      // TODO: consider limiting how far back we look in this call size.
      const l2Deposits = this.l2Client.getAllDeposits();
      l2Deposits.forEach((deposit) => {
        const status = this.l1Client.getDepositRelayState(deposit);
        if (status != ClientRelayState.Finalized) {
          if (!relayableDeposits[l1Token]) relayableDeposits[l1Token] = [{ status, deposit }];
          else relayableDeposits[l1Token].push({ status, deposit });
        }
      });
    }
    return relayableDeposits;
  }

  // Send correct type of relay along with parameters to submit transaction.
  private async sendRelayTransaction(
    shouldRelay: RelaySubmitType,
    realizedLpFeePct: BN,
    relayableDeposit: RelayableDeposit,
    pendingRelay: Relay | undefined
  ) {
    switch (shouldRelay) {
      case RelaySubmitType.Ignore:
        this.logger.warn({
          at: "InsuredBridgeRelayer#Relayer",
          message: "Not relaying deposit 😖",
          realizedLpFeePct: realizedLpFeePct.toString(),
          relayableDeposit,
        });
        break;
      case RelaySubmitType.Slow:
        this.logger.debug({
          at: "InsuredBridgeRelayer#Relayer",
          message: "Slow relaying deposit",
          realizedLpFeePct: realizedLpFeePct.toString(),
          relayableDeposit,
        });
        await this.slowRelay(relayableDeposit.deposit, realizedLpFeePct);
        break;

      case RelaySubmitType.SpeedUp:
        this.logger.debug({
          at: "InsuredBridgeRelayer#Relayer",
          message: "Speeding up existing relayed deposit",
          realizedLpFeePct: realizedLpFeePct.toString(),
          relayableDeposit,
        });
        if (pendingRelay === undefined)
          // The `pendingRelay` should never be undefined if shouldRelay returns SpeedUp, but we have to catch the
          // undefined type that is returned by the L1 client method.
          this.logger.error({ at: "InsuredBridgeRelayer#Relayer", type: "speedUpRelay: undefined relay" });
        else await this.speedUpRelay(relayableDeposit.deposit, pendingRelay);
        break;
      case RelaySubmitType.Instant:
        this.logger.debug({
          at: "InsuredBridgeRelayer#Relayer",
          message: "Instant relaying deposit",
          realizedLpFeePct: realizedLpFeePct.toString(),
          relayableDeposit,
        });
        await this.instantRelay(relayableDeposit.deposit, realizedLpFeePct);
        break;
    }
  }
}<|MERGE_RESOLUTION|>--- conflicted
+++ resolved
@@ -128,32 +128,15 @@
           realizedLpFeePct,
           hasInstantRelayer
         );
-<<<<<<< HEAD
-=======
-        switch (shouldRelay) {
-          case ShouldRelay.Ignore:
-            this.logger.warn({
-              at: "InsuredBridgeRelayer#Relayer",
-              message: "Not relaying potentially unprofitable deposit, or insufficient balance 😖",
-              realizedLpFeePct: realizedLpFeePct.toString(),
-              relayState: relayableDeposit.status,
-              hasInstantRelayer,
-              relayableDeposit,
-            });
-            break;
-          case ShouldRelay.Slow:
-            this.logger.debug({
-              at: "InsuredBridgeRelayer#Relayer",
-              message: "Slow relaying deposit",
-              realizedLpFeePct: realizedLpFeePct.toString(),
-              relayableDeposit,
-            });
-            await this.slowRelay(relayableDeposit.deposit, realizedLpFeePct);
-            break;
->>>>>>> c72633b0
 
         // Depending on value of `shouldRelay`, send correct type of relay.
-        await this.sendRelayTransaction(shouldRelay, realizedLpFeePct, relayableDeposit, pendingRelay);
+        await this.sendRelayTransaction(
+          shouldRelay,
+          realizedLpFeePct,
+          relayableDeposit,
+          pendingRelay,
+          hasInstantRelayer
+        );
       }
     }
   }
@@ -433,14 +416,17 @@
     shouldRelay: RelaySubmitType,
     realizedLpFeePct: BN,
     relayableDeposit: RelayableDeposit,
-    pendingRelay: Relay | undefined
+    pendingRelay: Relay | undefined,
+    hasInstantRelayer: boolean
   ) {
     switch (shouldRelay) {
       case RelaySubmitType.Ignore:
         this.logger.warn({
           at: "InsuredBridgeRelayer#Relayer",
-          message: "Not relaying deposit 😖",
+          message: "Not relaying potentially unprofitable deposit, or insufficient balance 😖",
           realizedLpFeePct: realizedLpFeePct.toString(),
+          relayState: relayableDeposit.status,
+          hasInstantRelayer,
           relayableDeposit,
         });
         break;
